--- conflicted
+++ resolved
@@ -91,17 +91,10 @@
         local uptime = time.uptime()
         local formatted_uptime = ""
 
-<<<<<<< HEAD
-        local t = string.formatted_time(uptime)
-
-        formatted_uptime = t.h .. "h " .. t.m .. "m " .. t.s .. "s"
-
-=======
         local t = FormattedTime(uptime)
 
         formatted_uptime = t.h .. "h " .. t.m .. "m " .. t.s .. "s"
 
->>>>>>> eefaafd1
         return formatted_uptime .. " (" .. uptime .. "s)"
     end
 )
