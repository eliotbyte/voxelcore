--- conflicted
+++ resolved
@@ -32,12 +32,8 @@
 	vec2 pos2d = (u_model * vec4(v_position, 1.0)).xz-u_cameraPos.xz;
 	vec4 modelpos = u_model * vec4(v_position+vec3(0,pow(length(pos2d)*0.0, 3.0),0), 1.0);
 	vec4 viewmodelpos = u_view * modelpos;
-<<<<<<< HEAD
 	vec4 decomp_light = decompress_light(v_light);
-	vec3 light = decomp_light.rgb * 1.6;
-=======
-	vec3 light = v_light.rgb;
->>>>>>> 4946b7d1
+	vec3 light = decomp_light.rgb;
 	float torchlight = max(0.0, 1.0-distance(u_cameraPos, modelpos.xyz)/u_torchlightDistance);
 	light += torchlight * u_torchlightColor;
 	a_color = vec4(pow(light, vec3(u_gamma)),1.0f);
