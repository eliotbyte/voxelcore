#ifndef VOXELS_VOXEL_H_
#define VOXELS_VOXEL_H_

#include "../typedefs.h"

<<<<<<< HEAD
#define BLOCK_DIR_PX 0x1
#define BLOCK_DIR_PY 0x0
#define BLOCK_DIR_PZ 0x2
#define BLOCK_DIR_MX 0x3
#define BLOCK_DIR_MY 0x4
#define BLOCK_DIR_MZ 0x5
=======
const int BLOCK_DIR_X = 0x1;
const int BLOCK_DIR_Y = 0x0;
const int BLOCK_DIR_Z = 0x2;
>>>>>>> 7f9e87ce

// limited to 16 block orientations
const int BLOCK_ROT_MASK = 0xF;

struct voxel {
	blockid_t id;
	uint8_t states;
};

#endif /* VOXELS_VOXEL_H_ */<|MERGE_RESOLUTION|>--- conflicted
+++ resolved
@@ -3,18 +3,9 @@
 
 #include "../typedefs.h"
 
-<<<<<<< HEAD
-#define BLOCK_DIR_PX 0x1
-#define BLOCK_DIR_PY 0x0
-#define BLOCK_DIR_PZ 0x2
-#define BLOCK_DIR_MX 0x3
-#define BLOCK_DIR_MY 0x4
-#define BLOCK_DIR_MZ 0x5
-=======
-const int BLOCK_DIR_X = 0x1;
-const int BLOCK_DIR_Y = 0x0;
-const int BLOCK_DIR_Z = 0x2;
->>>>>>> 7f9e87ce
+#define BLOCK_DIR_X 0x1
+#define BLOCK_DIR_Y 0x0
+#define BLOCK_DIR_Z 0x2
 
 // limited to 16 block orientations
 const int BLOCK_ROT_MASK = 0xF;
