#include "compressed_chunks.hpp"

#include "coders/rle.hpp"
#include "coders/gzip.hpp"
<<<<<<< HEAD

#include "world/files/WorldFiles.hpp"
=======
#include "content/Content.hpp"
#include "files/WorldFiles.hpp"
>>>>>>> 3fb16ab5

inline constexpr int HAS_VOXELS = 0x1;
inline constexpr int HAS_METADATA = 0x2;

std::vector<ubyte> compressed_chunks::encode(
    const ubyte* data,
    const BlocksMetadata& metadata,
    util::Buffer<ubyte>& rleBuffer
) {
    size_t rleCompressedSize =
        extrle::encode16(data, CHUNK_DATA_LEN, rleBuffer.data());

    const auto gzipCompressedData = gzip::compress(
        rleBuffer.data(), rleCompressedSize
    );
    auto metadataBytes = metadata.serialize();

    ByteBuilder builder(2 + 8 + gzipCompressedData.size() + metadataBytes.size());
    builder.put(HAS_VOXELS | HAS_METADATA); // flags
    builder.put(0); // reserved
    builder.putInt32(gzipCompressedData.size());
    builder.put(gzipCompressedData.data(), gzipCompressedData.size());
    builder.putInt32(metadataBytes.size());
    builder.put(metadataBytes.data(), metadataBytes.size());
    return builder.build();
}

std::vector<ubyte> compressed_chunks::encode(const Chunk& chunk) {
    auto data = chunk.encode();

    /// world.get_chunk_data is only available in the main Lua state
    static util::Buffer<ubyte> rleBuffer(CHUNK_DATA_LEN * 2);
    return encode(data.get(), chunk.blocksMetadata, rleBuffer);
}

static void read_voxel_data(ByteReader& reader, util::Buffer<ubyte>& dst) {
    size_t gzipCompressedSize = reader.getInt32();
        
    auto rleData = gzip::decompress(reader.pointer(), gzipCompressedSize);
    reader.skip(gzipCompressedSize);

    extrle::decode16(rleData.data(), rleData.size(), dst.data());
}

void compressed_chunks::decode(
    Chunk& chunk, const ubyte* src, size_t size, const ContentIndices& indices
) {
    ByteReader reader(src, size);

    ubyte flags = reader.get();
    reader.skip(1); // reserved byte

    if (flags & HAS_VOXELS) {
        /// world.get_chunk_data is only available in the main Lua state
        static util::Buffer<ubyte> voxelData (CHUNK_DATA_LEN);
        read_voxel_data(reader, voxelData);
        // TODO: move somewhere in Chunk
        auto src = reinterpret_cast<const uint16_t*>(voxelData.data());
        for (size_t i = 0; i < CHUNK_VOL; i++) {
            blockid_t id = dataio::le2h(src[i]);;
            if (indices.blocks.get(id) == nullptr) {
                throw std::runtime_error(
                    "block data corruption (chunk: " + std::to_string(chunk.x) +
                    ", " + std::to_string(chunk.z) + ") at " +
                    std::to_string(i) + " id: " + std::to_string(id)
                );
            }
        }
        chunk.decode(voxelData.data());
        chunk.updateHeights();
    }
    if (flags & HAS_METADATA) {
        size_t metadataSize = reader.getInt32();
        chunk.blocksMetadata.deserialize(reader.pointer(), metadataSize);
        reader.skip(metadataSize);
    }
    chunk.setModifiedAndUnsaved();
}

void compressed_chunks::save(
    int x, int z, std::vector<ubyte> bytes, WorldRegions& regions
) {
    ByteReader reader(bytes.data(), bytes.size());

    ubyte flags = reader.get();
    reader.skip(1); // reserved byte
    if (flags & HAS_VOXELS) {
        util::Buffer<ubyte> voxelData (CHUNK_DATA_LEN);
        read_voxel_data(reader, voxelData);
        regions.put(
            x, z, REGION_LAYER_VOXELS, voxelData.release(), CHUNK_DATA_LEN
        );
    }
    if (flags & HAS_METADATA) {
        size_t metadataSize = reader.getInt32();
        regions.put(
            x,
            z,
            REGION_LAYER_BLOCKS_DATA,
            util::Buffer<ubyte>(reader.pointer(), metadataSize).release(),
            metadataSize
        );
        reader.skip(metadataSize);
    }
}<|MERGE_RESOLUTION|>--- conflicted
+++ resolved
@@ -2,13 +2,9 @@
 
 #include "coders/rle.hpp"
 #include "coders/gzip.hpp"
-<<<<<<< HEAD
 
 #include "world/files/WorldFiles.hpp"
-=======
 #include "content/Content.hpp"
-#include "files/WorldFiles.hpp"
->>>>>>> 3fb16ab5
 
 inline constexpr int HAS_VOXELS = 0x1;
 inline constexpr int HAS_METADATA = 0x2;
