#pragma once

<<<<<<< HEAD
#include "data/dynamic_fwd.hpp"
=======
#include "data/dv.hpp"
>>>>>>> cf77da3b

#include <memory>

class Serializable {
public:
    virtual ~Serializable() {}
    virtual dv::value serialize() const = 0;
    virtual void deserialize(const dv::value& src) = 0;
};<|MERGE_RESOLUTION|>--- conflicted
+++ resolved
@@ -1,10 +1,6 @@
 #pragma once
 
-<<<<<<< HEAD
-#include "data/dynamic_fwd.hpp"
-=======
 #include "data/dv.hpp"
->>>>>>> cf77da3b
 
 #include <memory>
 
