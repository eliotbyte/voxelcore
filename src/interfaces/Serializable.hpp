#pragma once

#include "data/dv.hpp"

#include <memory>

class Serializable {
public:
<<<<<<< HEAD
    virtual ~Serializable() { }
    virtual std::unique_ptr<dynamic::Map> serialize() const = 0;
    virtual void deserialize(dynamic::Map* src) = 0;
=======
    virtual ~Serializable() {}
    virtual dv::value serialize() const = 0;
    virtual void deserialize(const dv::value& src) = 0;
>>>>>>> cf77da3b
};<|MERGE_RESOLUTION|>--- conflicted
+++ resolved
@@ -6,13 +6,7 @@
 
 class Serializable {
 public:
-<<<<<<< HEAD
-    virtual ~Serializable() { }
-    virtual std::unique_ptr<dynamic::Map> serialize() const = 0;
-    virtual void deserialize(dynamic::Map* src) = 0;
-=======
     virtual ~Serializable() {}
     virtual dv::value serialize() const = 0;
     virtual void deserialize(const dv::value& src) = 0;
->>>>>>> cf77da3b
 };