--- conflicted
+++ resolved
@@ -1,11 +1,6 @@
 #include "Inventory.hpp"
 
-<<<<<<< HEAD
 #include "content/ContentReport.hpp"
-#include "data/dynamic.hpp"
-=======
-#include "content/ContentLUT.hpp"
->>>>>>> cf77da3b
 
 Inventory::Inventory(int64_t id, size_t size) : id(id), slots(size) {
 }
@@ -88,7 +83,6 @@
     return map;
 }
 
-<<<<<<< HEAD
 void Inventory::convert(const ContentReport* report) {
     for (auto& slot : slots) {
         itemid_t id = slot.getItemId();
@@ -98,25 +92,14 @@
 }
 
 // TODO: remove
-void Inventory::convert(dynamic::Map* data, const ContentReport* report) {
-    auto slotsarr = data->list("slots");
-    for (size_t i = 0; i < slotsarr->size(); i++) {
-        auto item = slotsarr->map(i);
-        itemid_t id = item->get("id", ITEM_EMPTY);
-        itemid_t replacement = report->items.getId(id);
-        item->put("id", replacement);
-        if (replacement == 0 && item->has("count")) {
-            item->remove("count");
-=======
-void Inventory::convert(dv::value& data, const ContentLUT* lut) {
+void Inventory::convert(dv::value& data, const ContentReport* report) {
     auto& slotsarr = data["slots"];
     for (auto& item : data["slots"]) {
         itemid_t id = item["id"].asInteger(ITEM_EMPTY);
-        itemid_t replacement = lut->items.getId(id);
+        itemid_t replacement = report->items.getId(id);
         item["id"] = replacement;
         if (replacement == 0 && item.has("count")) {
             item.erase("count");
->>>>>>> cf77da3b
         }
     }
 }
