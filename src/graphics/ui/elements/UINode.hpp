#pragma once

#include "delegates.hpp"
#include "graphics/core/commons.hpp"
#include "window/input.hpp"

#include <glm/glm.hpp>
#include <vector>
#include <memory>
#include <string>
#include <functional>
#include <unordered_map>

class DrawContext;
class Assets;

namespace gui {
    class UINode;
    class GUI;
    class Container;

    using OnAction = std::function<void(GUI&)>;
    using OnNumberChange = std::function<void(GUI&, double)>;
    using OnStringChange = std::function<void(GUI&, const std::string&)>;

    template<typename... Args>
    class CallbacksSet {
    public:
        using Func = std::function<void(Args...)>;
    private:
        std::unique_ptr<std::vector<Func>> callbacks;
    public:
        void listen(const Func& callback) {
            if (callbacks == nullptr) {
                callbacks = std::make_unique<std::vector<Func>>();
            }
            callbacks->push_back(callback);
        }

        void notify(Args&&... args) {
            if (callbacks) {
                for (auto& callback : *callbacks) {
                    callback(std::forward<Args>(args)...);
                }
            }
        }
    };

    template<class TagT, typename... Args>
    class TaggedCallbacksSet {
    public:
        using Func = std::function<void(Args...)>;
    private:
        std::unique_ptr<std::vector<std::pair<TagT, Func>>> callbacks;
    public:
        void listen(TagT tag, Func&& callback) {
            if (callbacks == nullptr) {
                callbacks =
                    std::make_unique<std::vector<std::pair<TagT, Func>>>();
            }
            callbacks->push_back({tag, std::move(callback)});
        }

        void notify(TagT notifyTag, Args&&... args) {
            if (callbacks == nullptr) {
                return;
            }
            for (const auto& [tag, callback] : * callbacks) {
                if (tag != notifyTag) {
                    continue;
                }
                callback(args...);
            }
        }
    };

    enum class UIAction {
        CLICK, DOUBLE_CLICK, FOCUS, DEFOCUS
    };

    using ActionsSet = TaggedCallbacksSet<UIAction, GUI&>;
    using StringCallbacksSet = CallbacksSet<GUI&, const std::string&>;
    
    enum class Align {
        LEFT, CENTER, RIGHT,
        TOP=LEFT, BOTTOM=RIGHT,
    };

    enum class Gravity {
        NONE,
        
        TOP_LEFT,
        TOP_CENTER,
        TOP_RIGHT,

        CENTER_LEFT,
        CENTER_CENTER,
        CENTER_RIGHT,

        BOTTOM_LEFT,
        BOTTOM_CENTER,
        BOTTOM_RIGHT
    };

    /// @brief Base abstract class for all UI elements
    class UINode : public std::enable_shared_from_this<UINode> {
    protected:
        GUI& gui;
        bool mustRefresh = true;
    private:
        /// @brief element identifier used for direct access in UiDocument
        std::string id = "";
        /// @brief element enabled state
        bool enabled = true;
    protected:
        /// @brief element position within the parent element
        glm::vec2 pos {0.0f};
        /// @brief element size (width, height)
        glm::vec2 size;
        /// @brief minimal element size
        glm::vec2 minSize {1.0f};
        /// @brief maximal element size
        glm::vec2 maxSize {1e6f};
        /// @brief element primary color (background-color or text-color if label)
        glm::vec4 color {1.0f};
        /// @brief element color when mouse is over it
        glm::vec4 hoverColor {1.0f};
        /// @brief element color when clicked
        glm::vec4 pressedColor {1.0f};
        /// @brief element margin (only supported for Panel sub-nodes)
        glm::vec4 margin {0.0f};
        /// @brief is element visible
        bool visible = true;
        /// @brief is mouse over the element
        bool hover = false;
        /// @brief is mouse has been pressed over the element and not released yet
        bool pressed = false;
        /// @brief is element focused
        bool focused = false;
        /// @brief is element opaque for cursor interaction
        bool interactive = true;
        /// @brief does the element support resizing by parent elements
        bool resizing = true;
        /// @brief z-index property specifies the stack order of an element
        int zindex = 0;
        /// @brief element content alignment (supported by Label only)
        Align align = Align::LEFT;
        /// @brief parent element
        UINode* parent = nullptr;
        /// @brief position supplier for the element (called on parent element size update)
        vec2supplier positionfunc = nullptr;
        /// @brief size supplier for the element (called on parent element size update)
        vec2supplier sizefunc = nullptr;
        /// @brief parameterless callbacks
        ActionsSet actions;
<<<<<<< HEAD
        /// @brief 'onrightclick' callbacks
        ActionsSet rightClickCallbacks;
        /// @brief 'ondoubleclick' callbacks
        ActionsSet doubleClickCallbacks;
        /// @brief 'onfocus' callbacks
        ActionsSet focusCallbacks;
        /// @brief 'ondefocus' callbacks
        ActionsSet defocusCallbacks;
=======
>>>>>>> 553ee8b1
        /// @brief element tooltip text
        std::wstring tooltip;
        /// @brief element tooltip delay
        float tooltipDelay = 0.5f;
        /// @brief cursor shape when mouse is over the element
        CursorShape cursor = CursorShape::ARROW;

        UINode(GUI& gui, glm::vec2 size);
    public:
        virtual ~UINode();

        /// @brief Called every frame for all visible elements 
        /// @param delta delta timУ
        virtual void act(float delta) {
            if (mustRefresh) {
                mustRefresh = false;
                refresh();
            }
        };
        virtual void draw(const DrawContext& pctx, const Assets& assets) = 0;

        virtual void setVisible(bool flag);
        bool isVisible() const;

        virtual void setEnabled(bool flag);
        bool isEnabled() const;

        virtual void setAlign(Align align);
        Align getAlign() const;

        virtual void setHover(bool flag);
        bool isHover() const;

        virtual void setParent(UINode* node);
        UINode* getParent() const;

        /// @brief Set element color (doesn't affect inner elements).
        /// Also replaces hover color to avoid adding extra properties
        virtual void setColor(glm::vec4 newColor);

        /// @brief Get element color 
        /// @return (float R,G,B,A in range [0.0, 1.0])
        glm::vec4 getColor() const;

        virtual void setHoverColor(glm::vec4 newColor);
        glm::vec4 getHoverColor() const;

        virtual glm::vec4 getPressedColor() const;
        virtual void setPressedColor(glm::vec4 color);

        virtual void setMargin(glm::vec4 margin);
        glm::vec4 getMargin() const;

        /// @brief Specifies the stack order of an element
        /// @attention Is not supported by Panel
        virtual void setZIndex(int idx);
        
        /// @brief Get element z-index
        int getZIndex() const;

<<<<<<< HEAD
        virtual UINode* listenAction(const onaction& action);
        virtual UINode* listenRightClick(const onaction& action);
        virtual UINode* listenDoubleClick(const onaction& action);
        virtual UINode* listenFocus(const onaction& action);
        virtual UINode* listenDefocus(const onaction& action);
=======
        virtual void listenClick(OnAction action);
        virtual void listenDoubleClick(OnAction action);
        virtual void listenFocus(OnAction action);
        virtual void listenDefocus(OnAction action);
>>>>>>> 553ee8b1

        virtual void onFocus();
        virtual void doubleClick(int x, int y);
        virtual void click(int x, int y);
        virtual void clicked(Mousecode button);
        virtual void mouseMove(int x, int y) {};
        virtual void mouseRelease(int x, int y);
        virtual void scrolled(int value);

        bool isPressed() const;
        void defocus();
        bool isFocused() const; 

        /// @brief Check if element catches all user input when focused
        virtual bool isFocuskeeper() const {return false;}

        virtual void typed(unsigned int codepoint) {};
        virtual void keyPressed(Keycode key) {};

        /// @brief Check if screen position is inside of the element 
        /// @param pos screen position
        virtual bool isInside(glm::vec2 pos);

        /// @brief Get element under the cursor.
        /// @param pos cursor screen position
        /// @param self shared pointer to element
        /// @return self, sub-element or nullptr if element is not interractive
        virtual std::shared_ptr<UINode> getAt(const glm::vec2& pos);

        /// @brief Check if element is opaque for cursor
        virtual bool isInteractive() const;
        /// @brief Make the element opaque (true) or transparent (false) for cursor
        virtual void setInteractive(bool flag);

        virtual void setResizing(bool flag);
        virtual bool isResizing() const;

        virtual void setTooltip(const std::wstring& text);
        virtual const std::wstring& getTooltip() const;

        virtual void setTooltipDelay(float delay);
        virtual float getTooltipDelay() const;

        virtual void setCursor(CursorShape shape);
        virtual CursorShape getCursor() const;

        virtual glm::vec4 calcColor() const;

        /// @brief Get inner content offset. Used for scroll
        virtual glm::vec2 getContentOffset() {return glm::vec2(0.0f);};
        /// @brief Calculate screen position of the element
        virtual glm::vec2 calcPos() const;
        virtual void setPos(const glm::vec2& pos);
        virtual glm::vec2 getPos() const;
        glm::vec2 getSize() const;
        virtual void setSize(const glm::vec2& size);
        glm::vec2 getMinSize() const;
        virtual void setMinSize(const glm::vec2& size);
        glm::vec2 getMaxSize() const;
        virtual void setMaxSize(const glm::vec2& size);
        /// @brief Called in containers when new element added
        virtual void refresh() {};
        virtual void fullRefresh() {
            if (parent) {
                parent->fullRefresh();
            }
        };
        static void moveInto(
            const std::shared_ptr<UINode>& node,
            const std::shared_ptr<Container>& dest
        );

        virtual vec2supplier getPositionFunc() const;
        virtual void setPositionFunc(vec2supplier);

        virtual vec2supplier getSizeFunc() const;
        virtual void setSizeFunc(vec2supplier);

        void setId(const std::string& id);
        const std::string& getId() const;

        /// @brief Fetch pos from positionfunc if assigned
        virtual void reposition();

        virtual void setGravity(Gravity gravity);

        bool isSubnodeOf(const UINode* node);

        /// @brief collect all nodes having id
        static void getIndices(
            const std::shared_ptr<UINode>& node,
            std::unordered_map<std::string, std::shared_ptr<UINode>>& map
        );

        static std::shared_ptr<UINode> find(
            const std::shared_ptr<UINode>& node,
            const std::string& id
        );

        void setMustRefresh() {
            mustRefresh = true;
        }
    };
}
<|MERGE_RESOLUTION|>--- conflicted
+++ resolved
@@ -1,342 +1,324 @@
-#pragma once
-
-#include "delegates.hpp"
-#include "graphics/core/commons.hpp"
-#include "window/input.hpp"
-
-#include <glm/glm.hpp>
-#include <vector>
-#include <memory>
-#include <string>
-#include <functional>
-#include <unordered_map>
-
-class DrawContext;
-class Assets;
-
-namespace gui {
-    class UINode;
-    class GUI;
-    class Container;
-
-    using OnAction = std::function<void(GUI&)>;
-    using OnNumberChange = std::function<void(GUI&, double)>;
-    using OnStringChange = std::function<void(GUI&, const std::string&)>;
-
-    template<typename... Args>
-    class CallbacksSet {
-    public:
-        using Func = std::function<void(Args...)>;
-    private:
-        std::unique_ptr<std::vector<Func>> callbacks;
-    public:
-        void listen(const Func& callback) {
-            if (callbacks == nullptr) {
-                callbacks = std::make_unique<std::vector<Func>>();
-            }
-            callbacks->push_back(callback);
-        }
-
-        void notify(Args&&... args) {
-            if (callbacks) {
-                for (auto& callback : *callbacks) {
-                    callback(std::forward<Args>(args)...);
-                }
-            }
-        }
-    };
-
-    template<class TagT, typename... Args>
-    class TaggedCallbacksSet {
-    public:
-        using Func = std::function<void(Args...)>;
-    private:
-        std::unique_ptr<std::vector<std::pair<TagT, Func>>> callbacks;
-    public:
-        void listen(TagT tag, Func&& callback) {
-            if (callbacks == nullptr) {
-                callbacks =
-                    std::make_unique<std::vector<std::pair<TagT, Func>>>();
-            }
-            callbacks->push_back({tag, std::move(callback)});
-        }
-
-        void notify(TagT notifyTag, Args&&... args) {
-            if (callbacks == nullptr) {
-                return;
-            }
-            for (const auto& [tag, callback] : * callbacks) {
-                if (tag != notifyTag) {
-                    continue;
-                }
-                callback(args...);
-            }
-        }
-    };
-
-    enum class UIAction {
-        CLICK, DOUBLE_CLICK, FOCUS, DEFOCUS
-    };
-
-    using ActionsSet = TaggedCallbacksSet<UIAction, GUI&>;
-    using StringCallbacksSet = CallbacksSet<GUI&, const std::string&>;
-    
-    enum class Align {
-        LEFT, CENTER, RIGHT,
-        TOP=LEFT, BOTTOM=RIGHT,
-    };
-
-    enum class Gravity {
-        NONE,
-        
-        TOP_LEFT,
-        TOP_CENTER,
-        TOP_RIGHT,
-
-        CENTER_LEFT,
-        CENTER_CENTER,
-        CENTER_RIGHT,
-
-        BOTTOM_LEFT,
-        BOTTOM_CENTER,
-        BOTTOM_RIGHT
-    };
-
-    /// @brief Base abstract class for all UI elements
-    class UINode : public std::enable_shared_from_this<UINode> {
-    protected:
-        GUI& gui;
-        bool mustRefresh = true;
-    private:
-        /// @brief element identifier used for direct access in UiDocument
-        std::string id = "";
-        /// @brief element enabled state
-        bool enabled = true;
-    protected:
-        /// @brief element position within the parent element
-        glm::vec2 pos {0.0f};
-        /// @brief element size (width, height)
-        glm::vec2 size;
-        /// @brief minimal element size
-        glm::vec2 minSize {1.0f};
-        /// @brief maximal element size
-        glm::vec2 maxSize {1e6f};
-        /// @brief element primary color (background-color or text-color if label)
-        glm::vec4 color {1.0f};
-        /// @brief element color when mouse is over it
-        glm::vec4 hoverColor {1.0f};
-        /// @brief element color when clicked
-        glm::vec4 pressedColor {1.0f};
-        /// @brief element margin (only supported for Panel sub-nodes)
-        glm::vec4 margin {0.0f};
-        /// @brief is element visible
-        bool visible = true;
-        /// @brief is mouse over the element
-        bool hover = false;
-        /// @brief is mouse has been pressed over the element and not released yet
-        bool pressed = false;
-        /// @brief is element focused
-        bool focused = false;
-        /// @brief is element opaque for cursor interaction
-        bool interactive = true;
-        /// @brief does the element support resizing by parent elements
-        bool resizing = true;
-        /// @brief z-index property specifies the stack order of an element
-        int zindex = 0;
-        /// @brief element content alignment (supported by Label only)
-        Align align = Align::LEFT;
-        /// @brief parent element
-        UINode* parent = nullptr;
-        /// @brief position supplier for the element (called on parent element size update)
-        vec2supplier positionfunc = nullptr;
-        /// @brief size supplier for the element (called on parent element size update)
-        vec2supplier sizefunc = nullptr;
-        /// @brief parameterless callbacks
-        ActionsSet actions;
-<<<<<<< HEAD
-        /// @brief 'onrightclick' callbacks
-        ActionsSet rightClickCallbacks;
-        /// @brief 'ondoubleclick' callbacks
-        ActionsSet doubleClickCallbacks;
-        /// @brief 'onfocus' callbacks
-        ActionsSet focusCallbacks;
-        /// @brief 'ondefocus' callbacks
-        ActionsSet defocusCallbacks;
-=======
->>>>>>> 553ee8b1
-        /// @brief element tooltip text
-        std::wstring tooltip;
-        /// @brief element tooltip delay
-        float tooltipDelay = 0.5f;
-        /// @brief cursor shape when mouse is over the element
-        CursorShape cursor = CursorShape::ARROW;
-
-        UINode(GUI& gui, glm::vec2 size);
-    public:
-        virtual ~UINode();
-
-        /// @brief Called every frame for all visible elements 
-        /// @param delta delta timУ
-        virtual void act(float delta) {
-            if (mustRefresh) {
-                mustRefresh = false;
-                refresh();
-            }
-        };
-        virtual void draw(const DrawContext& pctx, const Assets& assets) = 0;
-
-        virtual void setVisible(bool flag);
-        bool isVisible() const;
-
-        virtual void setEnabled(bool flag);
-        bool isEnabled() const;
-
-        virtual void setAlign(Align align);
-        Align getAlign() const;
-
-        virtual void setHover(bool flag);
-        bool isHover() const;
-
-        virtual void setParent(UINode* node);
-        UINode* getParent() const;
-
-        /// @brief Set element color (doesn't affect inner elements).
-        /// Also replaces hover color to avoid adding extra properties
-        virtual void setColor(glm::vec4 newColor);
-
-        /// @brief Get element color 
-        /// @return (float R,G,B,A in range [0.0, 1.0])
-        glm::vec4 getColor() const;
-
-        virtual void setHoverColor(glm::vec4 newColor);
-        glm::vec4 getHoverColor() const;
-
-        virtual glm::vec4 getPressedColor() const;
-        virtual void setPressedColor(glm::vec4 color);
-
-        virtual void setMargin(glm::vec4 margin);
-        glm::vec4 getMargin() const;
-
-        /// @brief Specifies the stack order of an element
-        /// @attention Is not supported by Panel
-        virtual void setZIndex(int idx);
-        
-        /// @brief Get element z-index
-        int getZIndex() const;
-
-<<<<<<< HEAD
-        virtual UINode* listenAction(const onaction& action);
-        virtual UINode* listenRightClick(const onaction& action);
-        virtual UINode* listenDoubleClick(const onaction& action);
-        virtual UINode* listenFocus(const onaction& action);
-        virtual UINode* listenDefocus(const onaction& action);
-=======
-        virtual void listenClick(OnAction action);
-        virtual void listenDoubleClick(OnAction action);
-        virtual void listenFocus(OnAction action);
-        virtual void listenDefocus(OnAction action);
->>>>>>> 553ee8b1
-
-        virtual void onFocus();
-        virtual void doubleClick(int x, int y);
-        virtual void click(int x, int y);
-        virtual void clicked(Mousecode button);
-        virtual void mouseMove(int x, int y) {};
-        virtual void mouseRelease(int x, int y);
-        virtual void scrolled(int value);
-
-        bool isPressed() const;
-        void defocus();
-        bool isFocused() const; 
-
-        /// @brief Check if element catches all user input when focused
-        virtual bool isFocuskeeper() const {return false;}
-
-        virtual void typed(unsigned int codepoint) {};
-        virtual void keyPressed(Keycode key) {};
-
-        /// @brief Check if screen position is inside of the element 
-        /// @param pos screen position
-        virtual bool isInside(glm::vec2 pos);
-
-        /// @brief Get element under the cursor.
-        /// @param pos cursor screen position
-        /// @param self shared pointer to element
-        /// @return self, sub-element or nullptr if element is not interractive
-        virtual std::shared_ptr<UINode> getAt(const glm::vec2& pos);
-
-        /// @brief Check if element is opaque for cursor
-        virtual bool isInteractive() const;
-        /// @brief Make the element opaque (true) or transparent (false) for cursor
-        virtual void setInteractive(bool flag);
-
-        virtual void setResizing(bool flag);
-        virtual bool isResizing() const;
-
-        virtual void setTooltip(const std::wstring& text);
-        virtual const std::wstring& getTooltip() const;
-
-        virtual void setTooltipDelay(float delay);
-        virtual float getTooltipDelay() const;
-
-        virtual void setCursor(CursorShape shape);
-        virtual CursorShape getCursor() const;
-
-        virtual glm::vec4 calcColor() const;
-
-        /// @brief Get inner content offset. Used for scroll
-        virtual glm::vec2 getContentOffset() {return glm::vec2(0.0f);};
-        /// @brief Calculate screen position of the element
-        virtual glm::vec2 calcPos() const;
-        virtual void setPos(const glm::vec2& pos);
-        virtual glm::vec2 getPos() const;
-        glm::vec2 getSize() const;
-        virtual void setSize(const glm::vec2& size);
-        glm::vec2 getMinSize() const;
-        virtual void setMinSize(const glm::vec2& size);
-        glm::vec2 getMaxSize() const;
-        virtual void setMaxSize(const glm::vec2& size);
-        /// @brief Called in containers when new element added
-        virtual void refresh() {};
-        virtual void fullRefresh() {
-            if (parent) {
-                parent->fullRefresh();
-            }
-        };
-        static void moveInto(
-            const std::shared_ptr<UINode>& node,
-            const std::shared_ptr<Container>& dest
-        );
-
-        virtual vec2supplier getPositionFunc() const;
-        virtual void setPositionFunc(vec2supplier);
-
-        virtual vec2supplier getSizeFunc() const;
-        virtual void setSizeFunc(vec2supplier);
-
-        void setId(const std::string& id);
-        const std::string& getId() const;
-
-        /// @brief Fetch pos from positionfunc if assigned
-        virtual void reposition();
-
-        virtual void setGravity(Gravity gravity);
-
-        bool isSubnodeOf(const UINode* node);
-
-        /// @brief collect all nodes having id
-        static void getIndices(
-            const std::shared_ptr<UINode>& node,
-            std::unordered_map<std::string, std::shared_ptr<UINode>>& map
-        );
-
-        static std::shared_ptr<UINode> find(
-            const std::shared_ptr<UINode>& node,
-            const std::string& id
-        );
-
-        void setMustRefresh() {
-            mustRefresh = true;
-        }
-    };
-}
+#pragma once
+
+#include "delegates.hpp"
+#include "graphics/core/commons.hpp"
+#include "window/input.hpp"
+
+#include <glm/glm.hpp>
+#include <vector>
+#include <memory>
+#include <string>
+#include <functional>
+#include <unordered_map>
+
+class DrawContext;
+class Assets;
+
+namespace gui {
+    class UINode;
+    class GUI;
+    class Container;
+
+    using OnAction = std::function<void(GUI&)>;
+    using OnNumberChange = std::function<void(GUI&, double)>;
+    using OnStringChange = std::function<void(GUI&, const std::string&)>;
+
+    template<typename... Args>
+    class CallbacksSet {
+    public:
+        using Func = std::function<void(Args...)>;
+    private:
+        std::unique_ptr<std::vector<Func>> callbacks;
+    public:
+        void listen(const Func& callback) {
+            if (callbacks == nullptr) {
+                callbacks = std::make_unique<std::vector<Func>>();
+            }
+            callbacks->push_back(callback);
+        }
+
+        void notify(Args&&... args) {
+            if (callbacks) {
+                for (auto& callback : *callbacks) {
+                    callback(std::forward<Args>(args)...);
+                }
+            }
+        }
+    };
+
+    template<class TagT, typename... Args>
+    class TaggedCallbacksSet {
+    public:
+        using Func = std::function<void(Args...)>;
+    private:
+        std::unique_ptr<std::vector<std::pair<TagT, Func>>> callbacks;
+    public:
+        void listen(TagT tag, Func&& callback) {
+            if (callbacks == nullptr) {
+                callbacks =
+                    std::make_unique<std::vector<std::pair<TagT, Func>>>();
+            }
+            callbacks->push_back({tag, std::move(callback)});
+        }
+
+        void notify(TagT notifyTag, Args&&... args) {
+            if (callbacks == nullptr) {
+                return;
+            }
+            for (const auto& [tag, callback] : * callbacks) {
+                if (tag != notifyTag) {
+                    continue;
+                }
+                callback(args...);
+            }
+        }
+    };
+
+    enum class UIAction {
+        CLICK, DOUBLE_CLICK, FOCUS, DEFOCUS, RIGHT_CLICK
+    };
+
+    using ActionsSet = TaggedCallbacksSet<UIAction, GUI&>;
+    using StringCallbacksSet = CallbacksSet<GUI&, const std::string&>;
+    
+    enum class Align {
+        LEFT, CENTER, RIGHT,
+        TOP=LEFT, BOTTOM=RIGHT,
+    };
+
+    enum class Gravity {
+        NONE,
+        
+        TOP_LEFT,
+        TOP_CENTER,
+        TOP_RIGHT,
+
+        CENTER_LEFT,
+        CENTER_CENTER,
+        CENTER_RIGHT,
+
+        BOTTOM_LEFT,
+        BOTTOM_CENTER,
+        BOTTOM_RIGHT
+    };
+
+    /// @brief Base abstract class for all UI elements
+    class UINode : public std::enable_shared_from_this<UINode> {
+    protected:
+        GUI& gui;
+        bool mustRefresh = true;
+    private:
+        /// @brief element identifier used for direct access in UiDocument
+        std::string id = "";
+        /// @brief element enabled state
+        bool enabled = true;
+    protected:
+        /// @brief element position within the parent element
+        glm::vec2 pos {0.0f};
+        /// @brief element size (width, height)
+        glm::vec2 size;
+        /// @brief minimal element size
+        glm::vec2 minSize {1.0f};
+        /// @brief maximal element size
+        glm::vec2 maxSize {1e6f};
+        /// @brief element primary color (background-color or text-color if label)
+        glm::vec4 color {1.0f};
+        /// @brief element color when mouse is over it
+        glm::vec4 hoverColor {1.0f};
+        /// @brief element color when clicked
+        glm::vec4 pressedColor {1.0f};
+        /// @brief element margin (only supported for Panel sub-nodes)
+        glm::vec4 margin {0.0f};
+        /// @brief is element visible
+        bool visible = true;
+        /// @brief is mouse over the element
+        bool hover = false;
+        /// @brief is mouse has been pressed over the element and not released yet
+        bool pressed = false;
+        /// @brief is element focused
+        bool focused = false;
+        /// @brief is element opaque for cursor interaction
+        bool interactive = true;
+        /// @brief does the element support resizing by parent elements
+        bool resizing = true;
+        /// @brief z-index property specifies the stack order of an element
+        int zindex = 0;
+        /// @brief element content alignment (supported by Label only)
+        Align align = Align::LEFT;
+        /// @brief parent element
+        UINode* parent = nullptr;
+        /// @brief position supplier for the element (called on parent element size update)
+        vec2supplier positionfunc = nullptr;
+        /// @brief size supplier for the element (called on parent element size update)
+        vec2supplier sizefunc = nullptr;
+        /// @brief parameterless callbacks
+        ActionsSet actions;
+        /// @brief element tooltip text
+        std::wstring tooltip;
+        /// @brief element tooltip delay
+        float tooltipDelay = 0.5f;
+        /// @brief cursor shape when mouse is over the element
+        CursorShape cursor = CursorShape::ARROW;
+
+        UINode(GUI& gui, glm::vec2 size);
+    public:
+        virtual ~UINode();
+
+        /// @brief Called every frame for all visible elements 
+        /// @param delta delta timУ
+        virtual void act(float delta) {
+            if (mustRefresh) {
+                mustRefresh = false;
+                refresh();
+            }
+        };
+        virtual void draw(const DrawContext& pctx, const Assets& assets) = 0;
+
+        virtual void setVisible(bool flag);
+        bool isVisible() const;
+
+        virtual void setEnabled(bool flag);
+        bool isEnabled() const;
+
+        virtual void setAlign(Align align);
+        Align getAlign() const;
+
+        virtual void setHover(bool flag);
+        bool isHover() const;
+
+        virtual void setParent(UINode* node);
+        UINode* getParent() const;
+
+        /// @brief Set element color (doesn't affect inner elements).
+        /// Also replaces hover color to avoid adding extra properties
+        virtual void setColor(glm::vec4 newColor);
+
+        /// @brief Get element color 
+        /// @return (float R,G,B,A in range [0.0, 1.0])
+        glm::vec4 getColor() const;
+
+        virtual void setHoverColor(glm::vec4 newColor);
+        glm::vec4 getHoverColor() const;
+
+        virtual glm::vec4 getPressedColor() const;
+        virtual void setPressedColor(glm::vec4 color);
+
+        virtual void setMargin(glm::vec4 margin);
+        glm::vec4 getMargin() const;
+
+        /// @brief Specifies the stack order of an element
+        /// @attention Is not supported by Panel
+        virtual void setZIndex(int idx);
+        
+        /// @brief Get element z-index
+        int getZIndex() const;
+
+        virtual void listenClick(OnAction action);
+        virtual void listenRightClick(OnAction action);
+        virtual void listenDoubleClick(OnAction action);
+        virtual void listenFocus(OnAction action);
+        virtual void listenDefocus(OnAction action);
+
+        virtual void onFocus();
+        virtual void doubleClick(int x, int y);
+        virtual void click(int x, int y);
+        virtual void clicked(Mousecode button);
+        virtual void mouseMove(int x, int y) {};
+        virtual void mouseRelease(int x, int y);
+        virtual void scrolled(int value);
+
+        bool isPressed() const;
+        void defocus();
+        bool isFocused() const; 
+
+        /// @brief Check if element catches all user input when focused
+        virtual bool isFocuskeeper() const {return false;}
+
+        virtual void typed(unsigned int codepoint) {};
+        virtual void keyPressed(Keycode key) {};
+
+        /// @brief Check if screen position is inside of the element 
+        /// @param pos screen position
+        virtual bool isInside(glm::vec2 pos);
+
+        /// @brief Get element under the cursor.
+        /// @param pos cursor screen position
+        /// @param self shared pointer to element
+        /// @return self, sub-element or nullptr if element is not interractive
+        virtual std::shared_ptr<UINode> getAt(const glm::vec2& pos);
+
+        /// @brief Check if element is opaque for cursor
+        virtual bool isInteractive() const;
+        /// @brief Make the element opaque (true) or transparent (false) for cursor
+        virtual void setInteractive(bool flag);
+
+        virtual void setResizing(bool flag);
+        virtual bool isResizing() const;
+
+        virtual void setTooltip(const std::wstring& text);
+        virtual const std::wstring& getTooltip() const;
+
+        virtual void setTooltipDelay(float delay);
+        virtual float getTooltipDelay() const;
+
+        virtual void setCursor(CursorShape shape);
+        virtual CursorShape getCursor() const;
+
+        virtual glm::vec4 calcColor() const;
+
+        /// @brief Get inner content offset. Used for scroll
+        virtual glm::vec2 getContentOffset() {return glm::vec2(0.0f);};
+        /// @brief Calculate screen position of the element
+        virtual glm::vec2 calcPos() const;
+        virtual void setPos(const glm::vec2& pos);
+        virtual glm::vec2 getPos() const;
+        glm::vec2 getSize() const;
+        virtual void setSize(const glm::vec2& size);
+        glm::vec2 getMinSize() const;
+        virtual void setMinSize(const glm::vec2& size);
+        glm::vec2 getMaxSize() const;
+        virtual void setMaxSize(const glm::vec2& size);
+        /// @brief Called in containers when new element added
+        virtual void refresh() {};
+        virtual void fullRefresh() {
+            if (parent) {
+                parent->fullRefresh();
+            }
+        };
+        static void moveInto(
+            const std::shared_ptr<UINode>& node,
+            const std::shared_ptr<Container>& dest
+        );
+
+        virtual vec2supplier getPositionFunc() const;
+        virtual void setPositionFunc(vec2supplier);
+
+        virtual vec2supplier getSizeFunc() const;
+        virtual void setSizeFunc(vec2supplier);
+
+        void setId(const std::string& id);
+        const std::string& getId() const;
+
+        /// @brief Fetch pos from positionfunc if assigned
+        virtual void reposition();
+
+        virtual void setGravity(Gravity gravity);
+
+        bool isSubnodeOf(const UINode* node);
+
+        /// @brief collect all nodes having id
+        static void getIndices(
+            const std::shared_ptr<UINode>& node,
+            std::unordered_map<std::string, std::shared_ptr<UINode>>& map
+        );
+
+        static std::shared_ptr<UINode> find(
+            const std::shared_ptr<UINode>& node,
+            const std::string& id
+        );
+
+        void setMustRefresh() {
+            mustRefresh = true;
+        }
+    };
+}