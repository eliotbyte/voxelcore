#pragma once

#include <filesystem>
#include <fstream>
#include <memory>
#include <string>
#include <vector>

#include "typedefs.hpp"
<<<<<<< HEAD
#include "util/Buffer.hpp"
=======
#include "data/dv.hpp"
>>>>>>> cf77da3b

namespace fs = std::filesystem;

namespace files {
    /// @brief Read-only random access file
    class rafile {
        std::ifstream file;
        size_t filelength;
    public:
        rafile(const fs::path& filename);

        void seekg(std::streampos pos);
        void read(char* buffer, std::streamsize size);
        size_t length() const;
    };

    /// @brief Write bytes array to the file without any extra data
    /// @param file target file
    /// @param data data bytes array
    /// @param size size of data bytes array
    bool write_bytes(const fs::path& file, const ubyte* data, size_t size);

    /// @brief Append bytes array to the file without any extra data
    /// @param file target file
    /// @param data data bytes array
    /// @param size size of data bytes array
    uint append_bytes(const fs::path& file, const ubyte* data, size_t size);

    /// @brief Write string to the file
    bool write_string(const fs::path& filename, const std::string content);

    /// @brief Write dynamic data to the JSON file
    /// @param nice if true, human readable format will be used, otherwise
    /// minimal
    bool write_json(
        const fs::path& filename, const dv::value& obj, bool nice = true
    );

    /// @brief Write dynamic data to the binary JSON file
    /// (see src/coders/binary_json_spec.md)
    /// @param compressed use gzip compression
    bool write_binary_json(
        const fs::path& filename,
        const dv::value& obj,
        bool compressed = false
    );

    bool read(const fs::path&, char* data, size_t size);
    util::Buffer<ubyte> read_bytes_buffer(const fs::path&);
    std::unique_ptr<ubyte[]> read_bytes(const fs::path&, size_t& length);
    std::vector<ubyte> read_bytes(const fs::path&);
    std::string read_string(const fs::path& filename);

    /// @brief Read JSON or BJSON file
    /// @param file *.json or *.bjson file
    dv::value read_json(const fs::path& file);
    dv::value read_binary_json(const fs::path& file);
    dv::value read_toml(const fs::path& file);
    std::vector<std::string> read_list(const fs::path& file);
}<|MERGE_RESOLUTION|>--- conflicted
+++ resolved
@@ -7,11 +7,8 @@
 #include <vector>
 
 #include "typedefs.hpp"
-<<<<<<< HEAD
+#include "data/dv.hpp"
 #include "util/Buffer.hpp"
-=======
-#include "data/dv.hpp"
->>>>>>> cf77da3b
 
 namespace fs = std::filesystem;
 
