#include "LevelScreen.hpp"

#include "audio/audio.hpp"
#include "coders/imageio.hpp"
#include "content/Content.hpp"
#include "core_defs.hpp"
#include "debug/Logger.hpp"
#include "engine.hpp"
#include "files/files.hpp"
#include "frontend/LevelFrontend.hpp"
#include "frontend/hud.hpp"
#include "graphics/core/DrawContext.hpp"
#include "graphics/core/ImageData.hpp"
#include "graphics/core/PostProcessing.hpp"
#include "graphics/core/Viewport.hpp"
#include "graphics/render/Decorator.hpp"
#include "graphics/render/WorldRenderer.hpp"
#include "graphics/ui/GUI.hpp"
<<<<<<< HEAD
#include "graphics/ui/elements/Menu.hpp"
=======
#include "frontend/ContentGfxCache.hpp"
>>>>>>> 9594e025
#include "logic/LevelController.hpp"
#include "logic/PlayerController.hpp"
#include "logic/scripting/scripting.hpp"
#include "logic/scripting/scripting_hud.hpp"
#include "maths/voxmaths.hpp"
#include "objects/Players.hpp"
#include "physics/Hitbox.hpp"
#include "util/stringutil.hpp"
#include "voxels/Chunks.hpp"
#include "window/Camera.hpp"
#include "window/Events.hpp"
#include "window/Window.hpp"
#include "world/Level.hpp"
#include "world/World.hpp"

static debug::Logger logger("level-screen");

LevelScreen::LevelScreen(Engine& engine, std::unique_ptr<Level> levelPtr)
 : Screen(engine), postProcessing(std::make_unique<PostProcessing>()) 
{
    Level* level = levelPtr.get();

    auto& settings = engine.getSettings();
    auto& assets = *engine.getAssets();
    auto menu = engine.getGUI()->getMenu();
    menu->reset();

    auto player = level->players->get(0);
    controller =
        std::make_unique<LevelController>(&engine, std::move(levelPtr), player);
    playerController = std::make_unique<PlayerController>(
        settings,
        *level,
        *player,
        *controller->getBlocksController()
    );

    frontend = std::make_unique<LevelFrontend>(
<<<<<<< HEAD
        player, controller.get(), assets
=======
        controller->getPlayer(), controller.get(), assets, settings
>>>>>>> 9594e025
    );
    worldRenderer = std::make_unique<WorldRenderer>(
        engine, *frontend, *player
    );
    hud = std::make_unique<Hud>(engine, *frontend, *player);

    decorator = std::make_unique<Decorator>(
        engine, *controller, *worldRenderer, assets, *player
    );

    keepAlive(settings.graphics.backlight.observe([=](bool) {
        player->chunks->saveAndClear();
        worldRenderer->clear();
    }));
    keepAlive(settings.graphics.denseRender.observe([=](bool) {
        controller->getLevel()->chunks->saveAndClear();
        worldRenderer->clear();
        frontend->getContentGfxCache().refresh();
    }));
    keepAlive(settings.camera.fov.observe([=](double value) {
        player->fpCamera->setFov(glm::radians(value));
    }));
    keepAlive(Events::getBinding(BIND_CHUNKS_RELOAD).onactived.add([=](){
        player->chunks->saveAndClear();
        worldRenderer->clear();
    }));

    animator = std::make_unique<TextureAnimator>();
    animator->addAnimations(assets.getAnimations());

    initializeContent();
}

void LevelScreen::initializeContent() {
    auto content = controller->getLevel()->content;
    for (auto& entry : content->getPacks()) {
        initializePack(entry.second.get());
    }
    scripting::on_frontend_init(hud.get(), worldRenderer.get());
}

void LevelScreen::initializePack(ContentPackRuntime* pack) {
    const ContentPack& info = pack->getInfo();
    fs::path scriptFile = info.folder/fs::path("scripts/hud.lua");
    if (fs::is_regular_file(scriptFile)) {
        scripting::load_hud_script(
            pack->getEnvironment(),
            info.id,
            scriptFile,
            pack->getId() + ":scripts/hud.lua"
        );
    }
}

LevelScreen::~LevelScreen() {
    saveWorldPreview();
    scripting::on_frontend_close();
    // unblock all bindings
    Events::enableBindings();
    controller->onWorldQuit();
    engine.getPaths().setCurrentWorldFolder(fs::path());
}

void LevelScreen::saveWorldPreview() {
    try {
        logger.info() << "saving world preview";
        const auto& paths = engine.getPaths();
        auto player = playerController->getPlayer();
        auto& settings = engine.getSettings();
        int previewSize = settings.ui.worldPreviewSize.get();

        // camera special copy for world preview
        Camera camera = *player->fpCamera;
        camera.setFov(glm::radians(70.0f));

        DrawContext pctx(nullptr, {Window::width, Window::height}, batch.get());

        Viewport viewport(previewSize * 1.5, previewSize);
        DrawContext ctx(&pctx, viewport, batch.get());
        
        worldRenderer->draw(ctx, camera, false, true, 0.0f, postProcessing.get());
        auto image = postProcessing->toImage();
        image->flipY();
        imageio::write(paths.resolve("world:preview.png").u8string(), image.get());
    } catch (const std::exception& err) {
        logger.error() << err.what();
    }
}

void LevelScreen::updateHotkeys() {
    auto player = playerController->getPlayer();
    auto& settings = engine.getSettings();
    if (Events::jpressed(keycode::O)) {
        settings.graphics.frustumCulling.toggle();
    }
    if (Events::jpressed(keycode::F1)) {
        hudVisible = !hudVisible;
    }
    if (Events::jpressed(keycode::F3)) {
        player->debug = !player->debug;
    }
}

void LevelScreen::update(float delta) {
    gui::GUI* gui = engine.getGUI();
    
    bool inputLocked = hud->isPause() || 
                       hud->isInventoryOpen() || 
                       gui->isFocusCaught();
    if (!gui->isFocusCaught()) {
        updateHotkeys();
    }

    auto player = playerController->getPlayer();
    auto camera = player->currentCamera;

    bool paused = hud->isPause();
    audio::get_channel("regular")->setPaused(paused);
    audio::get_channel("ambient")->setPaused(paused);
    glm::vec3 velocity {};
    if (auto hitbox = player->getHitbox())  {
        velocity = hitbox->velocity;
    }
    audio::set_listener(
        camera->position, 
        velocity,
        camera->dir, 
        glm::vec3(0, 1, 0)
    );
    auto level = controller->getLevel();
    const auto& settings = engine.getSettings();

    if (!hud->isPause()) {
        level->getWorld()->updateTimers(delta);
        animator->update(delta);
    }
    if (!hud->isPause()) {
        playerController->update(delta, !inputLocked);
    }
    controller->update(glm::min(delta, 0.2f), hud->isPause());
    playerController->postUpdate(delta, !inputLocked, hud->isPause());

    hud->update(hudVisible);
    decorator->update(delta, *camera);
}

void LevelScreen::draw(float delta) {
    auto camera = playerController->getPlayer()->currentCamera;

    Viewport viewport(Window::width, Window::height);
    DrawContext ctx(nullptr, viewport, batch.get());

    if (!hud->isPause()) {
        scripting::on_entities_render(engine.getTime().getDelta());
    }
    worldRenderer->draw(
        ctx, *camera, hudVisible, hud->isPause(), delta, postProcessing.get()
    );

    if (hudVisible) {
        hud->draw(ctx);
    }
}

void LevelScreen::onEngineShutdown() {
    if (hud->isInventoryOpen()) {
        hud->closeInventory();
    }
    controller->saveWorld();
}

LevelController* LevelScreen::getLevelController() const {
    return controller.get();
}
<|MERGE_RESOLUTION|>--- conflicted
+++ resolved
@@ -16,11 +16,9 @@
 #include "graphics/render/Decorator.hpp"
 #include "graphics/render/WorldRenderer.hpp"
 #include "graphics/ui/GUI.hpp"
-<<<<<<< HEAD
 #include "graphics/ui/elements/Menu.hpp"
-=======
+#include "graphics/ui/GUI.hpp"
 #include "frontend/ContentGfxCache.hpp"
->>>>>>> 9594e025
 #include "logic/LevelController.hpp"
 #include "logic/PlayerController.hpp"
 #include "logic/scripting/scripting.hpp"
@@ -59,11 +57,7 @@
     );
 
     frontend = std::make_unique<LevelFrontend>(
-<<<<<<< HEAD
-        player, controller.get(), assets
-=======
-        controller->getPlayer(), controller.get(), assets, settings
->>>>>>> 9594e025
+        player, controller.get(), assets, settings
     );
     worldRenderer = std::make_unique<WorldRenderer>(
         engine, *frontend, *player
@@ -79,7 +73,7 @@
         worldRenderer->clear();
     }));
     keepAlive(settings.graphics.denseRender.observe([=](bool) {
-        controller->getLevel()->chunks->saveAndClear();
+        player->chunks->saveAndClear();
         worldRenderer->clear();
         frontend->getContentGfxCache().refresh();
     }));
