#include "LevelController.h"
#include "../world/Level.h"

#include "PlayerController.h"
#include "BlocksController.h"
#include "ChunksController.h"

#include "scripting/scripting.h"
#include "../objects/Object.h"

LevelController::LevelController(EngineSettings& settings, Level* level) 
    : settings(settings), level(level) {
    blocks = std::make_unique<BlocksController>(level, settings.chunks.padding);
    chunks = std::make_unique<ChunksController>(level, settings.chunks.padding);
    player = std::make_unique<PlayerController>(level, settings, blocks.get());

    scripting::on_world_load(level, blocks.get());
}

LevelController::~LevelController() {
}

void LevelController::update(float delta, bool input, bool pause) {
    player->update(delta, input, pause);
    level->update();
    chunks->update(settings.chunks.loadSpeed);
<<<<<<< HEAD
    blocks->update(delta);

    // erease null pointers
    level->objects.remove_if([](Object* obj) { return obj == nullptr; });

    // update all objects that needed
	for(Object *obj : level->objects)
	{
		if(obj) {
            if(obj->shouldUpdate) {
                obj->update(delta);
            }
		}
	}
=======
    if (!pause) {
        blocks->update(delta);
    }
>>>>>>> 9d82e341
}

void LevelController::onWorldSave() {
    scripting::on_world_save();
}

void LevelController::onWorldQuit() {
    scripting::on_world_quit();
}<|MERGE_RESOLUTION|>--- conflicted
+++ resolved
@@ -24,26 +24,22 @@
     player->update(delta, input, pause);
     level->update();
     chunks->update(settings.chunks.loadSpeed);
-<<<<<<< HEAD
-    blocks->update(delta);
 
     // erease null pointers
     level->objects.remove_if([](Object* obj) { return obj == nullptr; });
 
-    // update all objects that needed
-	for(Object *obj : level->objects)
-	{
-		if(obj) {
-            if(obj->shouldUpdate) {
-                obj->update(delta);
+    if (!pause) {
+        // update all objects that needed
+        for(Object *obj : level->objects)
+        {
+            if(obj) {
+                if(obj->shouldUpdate) {
+                    obj->update(delta);
+                }
             }
-		}
-	}
-=======
-    if (!pause) {
+        }
         blocks->update(delta);
     }
->>>>>>> 9d82e341
 }
 
 void LevelController::onWorldSave() {
