#include "BlocksController.hpp"

#include "../voxels/voxel.hpp"
#include "../voxels/Block.hpp"
#include "../voxels/Chunk.hpp"
#include "../voxels/Chunks.hpp"
#include "../world/Level.hpp"
#include "../world/World.hpp"
#include "../content/Content.hpp"
#include "../lighting/Lighting.hpp"
#include "../util/timeutil.hpp"
#include "../maths/fastmaths.hpp"
#include "../items/Inventory.hpp"
#include "../items/Inventories.hpp"

#include "scripting/scripting.hpp"

Clock::Clock(int tickRate, int tickParts)
    : tickRate(tickRate),
      tickParts(tickParts) {
}

bool Clock::update(float delta) {
    tickTimer += delta;
    float delay = 1.0f / float(tickRate);    
    if (tickTimer > delay || tickPartsUndone) {
        if (tickPartsUndone) {
            tickPartsUndone--;
        } else {
            tickTimer = fmod(tickTimer, delay);
            tickPartsUndone = tickParts-1;
        }
        return true;
    }
    return false;
}

int Clock::getParts() const {
    return tickParts;
}

int Clock::getPart() const {
    return tickParts-tickPartsUndone-1;
}

int Clock::getTickRate() const {
    return tickRate;
}

int Clock::getTickId() const {
    return tickId;
}

BlocksController::BlocksController(Level* level, uint padding) 
    : level(level), 
      chunks(level->chunks.get()), 
      lighting(level->lighting.get()),
      randTickClock(20, 3),
      blocksTickClock(20, 1),
      worldTickClock(20, 1),
      padding(padding) {
}

void BlocksController::updateSides(int x, int y, int z) {
    updateBlock(x-1, y, z);
    updateBlock(x+1, y, z);
    updateBlock(x, y-1, z);
    updateBlock(x, y+1, z);
    updateBlock(x, y, z-1);
    updateBlock(x, y, z+1);
}

void BlocksController::breakBlock(Player* player, const Block* def, int x, int y, int z) {
    chunks->set(x,y,z, 0, {});
    lighting->onBlockSet(x,y,z, 0);
    if (def->rt.funcsset.onbroken) {
        scripting::on_block_broken(player, def, x, y, z);
    }
    updateSides(x, y, z);
}

void BlocksController::updateBlock(int x, int y, int z) {
    voxel* vox = chunks->get(x, y, z);
    if (vox == nullptr)
        return;
<<<<<<< HEAD
    auto def = level->content->getIndices()->blocks.get(vox->id);
    if (def->grounded && !chunks->isSolidBlock(x, y-1, z)) {
        breakBlock(nullptr, def, x, y, z);
        return;
=======
    const Block* def = level->content->getIndices()->getBlockDef(vox->id);
    if (def->grounded) {
        const auto& vec = get_ground_direction(def, vox->state.rotation);
        if (!chunks->isSolidBlock(x+vec.x, y+vec.y, z+vec.z)) {
            breakBlock(nullptr, def, x, y, z);
            return;
        }
>>>>>>> 4c8ae465
    }
    if (def->rt.funcsset.update) {
        scripting::update_block(def, x, y, z);
    }
}

void BlocksController::update(float delta) {
    if (randTickClock.update(delta)) {
        randomTick(randTickClock.getPart(), randTickClock.getParts());
    }
    if (blocksTickClock.update(delta)) {
        onBlocksTick(blocksTickClock.getPart(), blocksTickClock.getParts());
    }
    if (worldTickClock.update(delta)) {
        scripting::on_world_tick();
    }
}

void BlocksController::onBlocksTick(int tickid, int parts) {
    auto content = level->content;
    auto indices = content->getIndices();
    int tickRate = blocksTickClock.getTickRate();
    for (size_t id = 0; id < indices->blocks.count(); id++) {
        if ((id + tickid) % parts != 0)
            continue;
        auto def = indices->blocks.get(id);
        auto interval = def->tickInterval;
        if (def->rt.funcsset.onblockstick && tickid / parts % interval == 0) {
            scripting::on_blocks_tick(def, tickRate / interval);
        }
    }
}

void BlocksController::randomTick(int tickid, int parts) {
    const int w = chunks->w;
    const int d = chunks->d;
    int segments = 4;
    int segheight = CHUNK_H / segments;
    auto indices = level->content->getIndices();
    
    for (uint z = padding; z < d-padding; z++){
        for (uint x = padding; x < w-padding; x++){
            int index = z * w + x;
            if ((index + tickid) % parts != 0) {
                continue;
            }
            auto& chunk = chunks->chunks[index];
            if (chunk == nullptr || !chunk->flags.lighted) {
                continue;
            }
            for (int s = 0; s < segments; s++) {
                for (int i = 0; i < 4; i++) {
                    int bx = random.rand() % CHUNK_W;
                    int by = random.rand() % segheight + s * segheight;
                    int bz = random.rand() % CHUNK_D;
                    const voxel& vox = chunk->voxels[(by * CHUNK_D + bz) * CHUNK_W + bx];
                    Block* block = indices->blocks.get(vox.id);
                    if (block->rt.funcsset.randupdate) {
                        scripting::random_update_block(
                            block, 
                            chunk->x * CHUNK_W + bx, by, 
                            chunk->z * CHUNK_D + bz
                        );
                    }
                }
            }
        }
    }
}

int64_t BlocksController::createBlockInventory(int x, int y, int z) {
    auto chunk = chunks->getChunkByVoxel(x, y, z);
    if (chunk == nullptr) {
        return 0;
    }
    int lx = x - chunk->x * CHUNK_W;
    int lz = z - chunk->z * CHUNK_D;
    auto inv = chunk->getBlockInventory(lx, y, lz);
    if (inv == nullptr) {
        auto indices = level->content->getIndices();
        auto def = indices->blocks.get(chunk->voxels[vox_index(lx, y, lz)].id);
        int invsize = def->inventorySize;
        if (invsize == 0) {
            return 0;
        }
        inv = level->inventories->create(invsize);
        chunk->addBlockInventory(inv, lx, y, lz);
    }
    return inv->getId();
}

void BlocksController::bindInventory(int64_t invid, int x, int y, int z) {
    auto chunk = chunks->getChunkByVoxel(x, y, z);
    if (chunk == nullptr) {
        throw std::runtime_error("block does not exists");
    }
    if (invid <= 0) {
        throw std::runtime_error("unable to bind virtual inventory");
    }
    int lx = x - chunk->x * CHUNK_W;
    int lz = z - chunk->z * CHUNK_D;
    chunk->addBlockInventory(level->inventories->get(invid), lx, y, lz);
}

void BlocksController::unbindInventory(int x, int y, int z) {
    auto chunk = chunks->getChunkByVoxel(x, y, z);
    if (chunk == nullptr) {
        throw std::runtime_error("block does not exists");
    }
    int lx = x - chunk->x * CHUNK_W;
    int lz = z - chunk->z * CHUNK_D;
    chunk->removeBlockInventory(lx, y, lz);
}<|MERGE_RESOLUTION|>--- conflicted
+++ resolved
@@ -83,20 +83,13 @@
     voxel* vox = chunks->get(x, y, z);
     if (vox == nullptr)
         return;
-<<<<<<< HEAD
     auto def = level->content->getIndices()->blocks.get(vox->id);
-    if (def->grounded && !chunks->isSolidBlock(x, y-1, z)) {
-        breakBlock(nullptr, def, x, y, z);
-        return;
-=======
-    const Block* def = level->content->getIndices()->getBlockDef(vox->id);
     if (def->grounded) {
         const auto& vec = get_ground_direction(def, vox->state.rotation);
         if (!chunks->isSolidBlock(x+vec.x, y+vec.y, z+vec.z)) {
             breakBlock(nullptr, def, x, y, z);
             return;
         }
->>>>>>> 4c8ae465
     }
     if (def->rt.funcsset.update) {
         scripting::update_block(def, x, y, z);
