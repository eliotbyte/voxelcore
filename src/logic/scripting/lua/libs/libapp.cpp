#include "api_lua.hpp"

#include "io/io.hpp"
#include "io/devices/MemoryDevice.hpp"
<<<<<<< HEAD
#include "logic/scripting/scripting.hpp"
#include "engine/Engine.hpp"
#include "engine/EnginePaths.hpp"
#include "network/Network.hpp"
#include "util/platform.hpp"
#include "window/Window.hpp"

using namespace scripting;

static int l_start_debug_instance(lua::State* L) {
    int port = lua::tointeger(L, 1);
    if (port == 0) {
        port = engine->getNetwork().findFreePort();
        if (port == -1) {
            throw std::runtime_error("could not find free port");
        }
    }
    const auto& paths = engine->getPaths();

    std::vector<std::string> args {
        "--res", paths.getResourcesFolder().u8string(),
        "--dir", paths.getUserFilesFolder().u8string(),
        "--dbg-server",  "tcp:" + std::to_string(port),
    };
    platform::new_engine_instance(std::move(args));
    return lua::pushinteger(L, port);
}

static int l_focus(lua::State* L) {
    engine->getWindow().focus();
    return 0;
}
=======
#include "engine/Engine.hpp"
#include "content/ContentControl.hpp"
#include "logic/scripting/scripting.hpp"

using namespace scripting;
>>>>>>> a82054a6

static int l_create_memory_device(lua::State* L) {
    std::string name = lua::require_string(L, 1);
    if (io::get_device(name)) {
        throw std::runtime_error(
            "entry-point '" + name + "' is already used"
        );
    }
    if (name.find(':') != std::string::npos) {
        throw std::runtime_error("invalid entry point name");
    }
    
    io::set_device(name, std::make_unique<io::MemoryDevice>());
    return 0;
}

static int l_get_content_sources(lua::State* L) {
    const auto& sources = engine->getContentControl().getContentSources();
    lua::createtable(L, static_cast<int>(sources.size()), 0);
    for (size_t i = 0; i < sources.size(); i++) {
        lua::pushlstring(L, sources[i].string());
        lua::rawseti(L, static_cast<int>(i + 1));
    }
    return 1;
}

static int l_set_content_sources(lua::State* L) {
    if (!lua::istable(L, 1)) {
        throw std::runtime_error("table expected as argument 1");
    }
    int len = lua::objlen(L, 1);
    std::vector<io::path> sources;
    for (int i = 0; i < len; i++) {
        lua::rawgeti(L, i + 1);
        sources.emplace_back(std::string(lua::require_lstring(L, -1)));
        lua::pop(L);
    }
    engine->getContentControl().setContentSources(std::move(sources));
    return 0;
}

static int l_reset_content_sources(lua::State* L) {
    engine->getContentControl().resetContentSources();
    return 0;
}

const luaL_Reg applib[] = {
    {"start_debug_instance", lua::wrap<l_start_debug_instance>},
    {"focus", lua::wrap<l_focus>},
    {"create_memory_device", lua::wrap<l_create_memory_device>},
<<<<<<< HEAD
    // for other functions see libcore.cpp and stdlib.lua
=======
    {"get_content_sources", lua::wrap<l_get_content_sources>},
    {"set_content_sources", lua::wrap<l_set_content_sources>},
    {"reset_content_sources", lua::wrap<l_reset_content_sources>},
    // see libcore.cpp an stdlib.lua
>>>>>>> a82054a6
    {nullptr, nullptr}
};<|MERGE_RESOLUTION|>--- conflicted
+++ resolved
@@ -2,8 +2,8 @@
 
 #include "io/io.hpp"
 #include "io/devices/MemoryDevice.hpp"
-<<<<<<< HEAD
 #include "logic/scripting/scripting.hpp"
+#include "content/ContentControl.hpp"
 #include "engine/Engine.hpp"
 #include "engine/EnginePaths.hpp"
 #include "network/Network.hpp"
@@ -35,13 +35,6 @@
     engine->getWindow().focus();
     return 0;
 }
-=======
-#include "engine/Engine.hpp"
-#include "content/ContentControl.hpp"
-#include "logic/scripting/scripting.hpp"
-
-using namespace scripting;
->>>>>>> a82054a6
 
 static int l_create_memory_device(lua::State* L) {
     std::string name = lua::require_string(L, 1);
@@ -92,13 +85,9 @@
     {"start_debug_instance", lua::wrap<l_start_debug_instance>},
     {"focus", lua::wrap<l_focus>},
     {"create_memory_device", lua::wrap<l_create_memory_device>},
-<<<<<<< HEAD
-    // for other functions see libcore.cpp and stdlib.lua
-=======
     {"get_content_sources", lua::wrap<l_get_content_sources>},
     {"set_content_sources", lua::wrap<l_set_content_sources>},
     {"reset_content_sources", lua::wrap<l_reset_content_sources>},
-    // see libcore.cpp an stdlib.lua
->>>>>>> a82054a6
+    // for other functions see libcore.cpp and stdlib.lua
     {nullptr, nullptr}
 };