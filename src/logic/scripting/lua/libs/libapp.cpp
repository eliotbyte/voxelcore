--- conflicted
+++ resolved
@@ -1,6 +1,7 @@
 #include "api_lua.hpp"
 
-<<<<<<< HEAD
+#include "io/io.hpp"
+#include "io/devices/MemoryDevice.hpp"
 #include "logic/scripting/scripting.hpp"
 #include "engine/Engine.hpp"
 #include "engine/EnginePaths.hpp"
@@ -31,9 +32,8 @@
 
 static int l_focus(lua::State* L) {
     engine->getWindow().focus();
-=======
-#include "io/io.hpp"
-#include "io/devices/MemoryDevice.hpp"
+    return 0;
+}
 
 static int l_create_memory_device(lua::State* L) {
     std::string name = lua::require_string(L, 1);
@@ -47,18 +47,13 @@
     }
     
     io::set_device(name, std::make_unique<io::MemoryDevice>());
->>>>>>> c0c03529
     return 0;
 }
 
 const luaL_Reg applib[] = {
-<<<<<<< HEAD
     {"start_debug_instance", lua::wrap<l_start_debug_instance>},
     {"focus", lua::wrap<l_focus>},
+    {"create_memory_device", lua::wrap<l_create_memory_device>},
     // for other functions see libcore.cpp and stdlib.lua
-=======
-    {"create_memory_device", lua::wrap<l_create_memory_device>},
-    // see libcore.cpp an stdlib.lua
->>>>>>> c0c03529
     {nullptr, nullptr}
 };