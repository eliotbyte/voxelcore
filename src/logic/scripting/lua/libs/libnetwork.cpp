--- conflicted
+++ resolved
@@ -1,11 +1,10 @@
-#include <utility>
-
 #include "api_lua.hpp"
 #include "coders/json.hpp"
 #include "engine/Engine.hpp"
 #include "network/Network.hpp"
 
 #include <variant>
+#include <utility>
 
 using namespace scripting;
 
@@ -39,8 +38,7 @@
     u64id_t client;
     std::string addr;
     int port;
-    const char* buffer;
-    size_t length;
+    std::vector<char> buffer;
 };
 
 struct NetworkEvent {
@@ -62,6 +60,12 @@
 };
 
 static std::vector<NetworkEvent> events_queue {};
+static std::mutex events_queue_mutex;
+
+static void push_event(NetworkEvent&& event) {
+    std::lock_guard lock(events_queue_mutex);
+    events_queue.push_back(std::move(event));
+}
 
 static std::vector<std::string> read_headers(lua::State* L, int index) {
     std::vector<std::string> headers;
@@ -85,7 +89,7 @@
     int currentRequestId = request_id;
 
     network.get(url, [currentRequestId, binary](std::vector<char> bytes) {
-        events_queue.push_back(NetworkEvent(
+        push_event(NetworkEvent(
             RESPONSE,
             ResponseEventDto {
                 200,
@@ -95,7 +99,7 @@
             }
         ));
     }, [currentRequestId](int code) {
-        events_queue.push_back(NetworkEvent(
+        push_event(NetworkEvent(
             RESPONSE,
             ResponseEventDto {
                 code,
@@ -137,7 +141,7 @@
             auto buffer = std::make_shared<util::Buffer<ubyte>>(
                 reinterpret_cast<const ubyte*>(bytes.data()), bytes.size()
             );
-            events_queue.push_back(NetworkEvent(
+            push_event(NetworkEvent(
                 RESPONSE,
                 ResponseEventDto {
                     200,
@@ -147,7 +151,7 @@
             ));
         },
         [currentRequestId](int code) {
-            events_queue.push_back(NetworkEvent(
+            push_event(NetworkEvent(
                 RESPONSE, ResponseEventDto {code, false, currentRequestId, {}}
             ));
         },
@@ -278,78 +282,14 @@
     return 0;
 }
 
-<<<<<<< HEAD
-=======
-enum NetworkEventType {
-    CLIENT_CONNECTED = 1,
-    CONNECTED_TO_SERVER,
-    DATAGRAM
-};
-
-struct NetworkEvent {
-    NetworkEventType type;
-    u64id_t server;
-    u64id_t client;
-
-    NetworkEvent(
-        NetworkEventType type,
-        u64id_t server,
-        u64id_t client
-    ) {
-        this->type = type;
-        this->server = server;
-        this->client = client;
-    }
-
-    virtual ~NetworkEvent() = default;
-};
-
-enum NetworkDatagramSide {
-    ON_SERVER = 1,
-    ON_CLIENT
-};
-
-struct NetworkDatagramEvent : NetworkEvent {
-    NetworkDatagramSide side;
-    std::string addr;
-    int port;
-    std::vector<char> buffer;
-
-    NetworkDatagramEvent(
-        NetworkEventType datagram,
-        u64id_t sid,
-        u64id_t cid,
-        NetworkDatagramSide side,
-        const std::string& addr,
-        int port,
-        std::vector<char> buffer
-    ) : NetworkEvent(DATAGRAM, sid, cid) {
-        this->side = side;
-        this->addr = addr;
-        this->port = port;
-
-        this->buffer = std::move(buffer);
-    }
-};
-
-static std::vector<std::unique_ptr<NetworkEvent>> events_queue {};
-static std::mutex events_queue_mutex;
-
->>>>>>> 63644501
 static int l_connect_tcp(lua::State* L, network::Network& network) {
     std::string address = lua::require_string(L, 1);
     int port = lua::tointeger(L, 2);
     u64id_t id = network.connectTcp(address, port, [](u64id_t cid) {
-<<<<<<< HEAD
-        events_queue.push_back(NetworkEvent(
+        push_event(NetworkEvent(
             CONNECTED_TO_SERVER,
             ConnectionEventDto {0, cid}
         ));
-=======
-        std::lock_guard lock(events_queue_mutex);
-
-        events_queue.push_back(std::make_unique<NetworkEvent>(CONNECTED_TO_SERVER, 0, cid));
->>>>>>> 63644501
     });
     return lua::pushinteger(L, id);
 }
@@ -357,16 +297,10 @@
 static int l_open_tcp(lua::State* L, network::Network& network) {
     int port = lua::tointeger(L, 1);
     u64id_t id = network.openTcpServer(port, [](u64id_t sid, u64id_t id) {
-<<<<<<< HEAD
-        events_queue.push_back(NetworkEvent(
+        push_event(NetworkEvent(
             CLIENT_CONNECTED,
             ConnectionEventDto {sid, id}
         ));
-=======
-        std::lock_guard lock(events_queue_mutex);
-
-        events_queue.push_back(std::make_unique<NetworkEvent>(CLIENT_CONNECTED, sid, id));
->>>>>>> 63644501
     });
     return lua::pushinteger(L, id);
 }
@@ -375,39 +309,22 @@
     std::string address = lua::require_string(L, 1);
     int port = lua::tointeger(L, 2);
     u64id_t id = network.connectUdp(address, port, [](u64id_t cid) {
-<<<<<<< HEAD
-        events_queue.push_back(NetworkEvent(
+        push_event(NetworkEvent(
             CONNECTED_TO_SERVER,
             ConnectionEventDto {0, cid}
         ));
-=======
-        std::lock_guard lock(events_queue_mutex);
-
-        events_queue.push_back(std::make_unique<NetworkEvent>(CONNECTED_TO_SERVER, 0, cid));
->>>>>>> 63644501
     }, [address, port](
         u64id_t cid,
         const char* buffer,
         size_t length
     ) {
-<<<<<<< HEAD
-        events_queue.push_back(NetworkEvent(
+        push_event(NetworkEvent(
             DATAGRAM,
             NetworkDatagramEventDto {
                 ON_CLIENT, 0, cid,
-                address, port, buffer, length
+                address, port, std::vector<char>(buffer, buffer + length)
             }
         ));
-=======
-        std::lock_guard lock(events_queue_mutex);
-
-        events_queue.push_back(
-            std::make_unique<NetworkDatagramEvent>(
-                DATAGRAM, 0, cid, ON_CLIENT,
-                address, port, std::vector(buffer, buffer + length)
-            )
-        );
->>>>>>> 63644501
     });
     return lua::pushinteger(L, id);
 }
@@ -420,21 +337,13 @@
         int port,
         const char* buffer,
         size_t length) {
-        std::lock_guard lock(events_queue_mutex);
-
-        events_queue.push_back(
-<<<<<<< HEAD
+        push_event(
             NetworkEvent(
                 DATAGRAM,
                 NetworkDatagramEventDto {
                     ON_SERVER, sid, 0,
-                    addr, port, buffer, length
+                    addr, port, std::vector<char>(buffer, buffer + length)
                 }
-=======
-            std::make_unique<NetworkDatagramEvent>(
-                DATAGRAM, sid, 0, ON_SERVER,
-                addr, port, std::vector(buffer, buffer + length)
->>>>>>> 63644501
             )
         );
     });
@@ -501,8 +410,7 @@
 }
 
 static int l_pull_events(lua::State* L, network::Network& network) {
-    std::vector<std::unique_ptr<NetworkEvent>> local_queue;
-
+    std::vector<NetworkEvent> local_queue;
     {
         std::lock_guard lock(events_queue_mutex);
         local_queue.swap(events_queue);
@@ -510,32 +418,27 @@
 
     lua::createtable(L, local_queue.size(), 0);
 
-<<<<<<< HEAD
-    for (size_t i = 0; i < events_queue.size(); i++) {
+    for (size_t i = 0; i < local_queue.size(); i++) {
         lua::createtable(L, 7, 0);
 
-        switch (events_queue[i].type) {
+        const auto& event = local_queue[i];
+        switch (event.type) {
             case CLIENT_CONNECTED:
             case CONNECTED_TO_SERVER: {
-                const auto& dto = std::get<ConnectionEventDto>(events_queue[i].payload);
-                lua::pushinteger(L, events_queue[i].type);
+                const auto& dto = std::get<ConnectionEventDto>(event.payload);
+                lua::pushinteger(L, event.type);
                 lua::rawseti(L, 1);
-=======
-    for (size_t i = 0; i < local_queue.size(); i++) {
-        const auto* datagramEvent = dynamic_cast<NetworkDatagramEvent*>(local_queue[i].get());
->>>>>>> 63644501
 
                 lua::pushinteger(L, dto.server);
                 lua::rawseti(L, 2);
 
-<<<<<<< HEAD
                 lua::pushinteger(L, dto.client);
                 lua::rawseti(L, 3);
                 break;
             }
             case DATAGRAM: {
-                const auto& dto = std::get<NetworkDatagramEventDto>(events_queue[i].payload);
-                lua::pushinteger(L, events_queue[i].type);
+                const auto& dto = std::get<NetworkDatagramEventDto>(event.payload);
+                lua::pushinteger(L, event.type);
                 lua::rawseti(L, 1);
 
                 lua::pushinteger(L, dto.server);
@@ -543,16 +446,6 @@
 
                 lua::pushinteger(L, dto.client);
                 lua::rawseti(L, 3);
-=======
-        lua::pushinteger(L, local_queue[i]->type);
-        lua::rawseti(L, 1);
-
-        lua::pushinteger(L, local_queue[i]->server);
-        lua::rawseti(L, 2);
-
-        lua::pushinteger(L, local_queue[i]->client);
-        lua::rawseti(L, 3);
->>>>>>> 63644501
 
                 lua::pushstring(L, dto.addr);
                 lua::rawseti(L, 4);
@@ -563,14 +456,13 @@
                 lua::pushinteger(L, dto.side);
                 lua::rawseti(L, 6);
 
-<<<<<<< HEAD
-                lua::create_bytearray(L, dto.buffer, dto.length);
+                lua::create_bytearray(L, dto.buffer.data(), dto.buffer.size());
                 lua::rawseti(L, 7);
                 break;
             }
             case RESPONSE: {
-                const auto& dto = std::get<ResponseEventDto>(events_queue[i].payload);
-                lua::pushinteger(L, events_queue[i].type);
+                const auto& dto = std::get<ResponseEventDto>(event.payload);
+                lua::pushinteger(L, event.type);
                 lua::rawseti(L, 1);
 
                 lua::pushinteger(L, dto.status);
@@ -587,14 +479,9 @@
                 lua::rawseti(L, 4);
                 break;
             }
-=======
-            lua::create_bytearray(L, datagramEvent->buffer.data(), datagramEvent->buffer.size());
-            lua::rawseti(L, 7);
->>>>>>> 63644501
         }
         lua::rawseti(L, i + 1);
     }
-
     return 1;
 }
 
