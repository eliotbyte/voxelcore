#pragma once

#include <typeindex>
#include <typeinfo>
#include <unordered_map>

#include "data/dv.hpp"
#include "lua_wrapper.hpp"
#include "lua_custom_types.hpp"
#define GLM_ENABLE_EXPERIMENTAL
#include <glm/gtx/quaternion.hpp>

// NOTE: const std::string& used instead of string_view because c_str() needed
namespace lua {
    inline std::string LAMBDAS_TABLE = "$L";  // lambdas storage
    inline std::string CHUNKS_TABLE = "$C";   // precompiled lua chunks
    extern std::unordered_map<std::type_index, std::string> usertypeNames;
    int userdata_destructor(lua::State* L);

    std::string env_name(int env);

    inline bool getglobal(lua::State* L, const std::string& name) {
        lua_getglobal(L, name.c_str());
        if (isnil(L, -1)) {
            pop(L);
            return false;
        }
        return true;
    }

    inline int requireglobal(lua::State* L, const std::string& name) {
        if (getglobal(L, name)) {
            return 1;
        } else {
            throw std::runtime_error("global name " + name + " not found");
        }
    }

    inline bool hasglobal(lua::State* L, const std::string& name) {
        lua_getglobal(L, name.c_str());
        if (isnil(L, -1)) {
            pop(L);
            return false;
        }
        pop(L);
        return true;
    }

    template <int n>
    inline int pushvec(lua::State* L, const glm::vec<n, float>& vec) {
        createtable(L, n, 0);
        for (int i = 0; i < n; i++) {
            pushnumber(L, vec[i]);
            rawseti(L, i + 1);
        }
        return 1;
    }

    template <int n>
    inline int pushivec(lua::State* L, const glm::vec<n, int>& vec) {
        createtable(L, n, 0);
        for (int i = 0; i < n; i++) {
            pushinteger(L, vec[i]);
            rawseti(L, i + 1);
        }
        return 1;
    }

    template<int n>
    inline int pushvec_stack(lua::State* L, const glm::vec<n, float>& vec) {
        for (int i = 0; i < n; i++) {
            pushnumber(L, vec[i]);
        }
        return n;
    }

    template<int n>
    inline int pushivec_stack(lua::State* L, const glm::vec<n, int>& vec) {
        for (int i = 0; i < n; i++) {
            pushinteger(L, vec[i]);
        }
        return n;
    }

    inline void setmetatable(lua::State* L, int idx = -2) {
        lua_setmetatable(L, idx);
    }
    inline int pushvalue(lua::State* L, int idx) {
        lua_pushvalue(L, idx);
        return 1;
    }
    inline int pushvec2(lua::State* L, glm::vec2 vec) {
        return pushvec(L, vec);
    }

    inline int pushvec3(lua::State* L, glm::vec3 vec) {
        return pushvec(L, vec);
    }

    inline int pushvec4(lua::State* L, glm::vec4 vec) {
        return pushvec(L, vec);
    }
    inline int pushcolor(lua::State* L, glm::vec4 vec) {
        return pushivec(L, glm::ivec4(vec * 255.0f));
    }

    inline int pushquat(lua::State* L, glm::quat quat) {
        createtable(L, 4, 0);
        for (size_t i = 0; i < 4; i++) {
            pushnumber(L, quat[i]);
            rawseti(L, i + 1);
        }
        return 1;
    }
    inline int setquat(lua::State* L, int idx, glm::quat quat) {
        pushvalue(L, idx);
        for (int i = 0; i < 4; i++) {
            pushnumber(L, quat[i]);
            rawseti(L, i + 1);
        }
        return 1;
    }
    inline int pushmat4(lua::State* L, glm::mat4 matrix) {
        createtable(L, 16, 0);
        for (uint y = 0; y < 4; y++) {
            for (uint x = 0; x < 4; x++) {
                uint i = y * 4 + x;
                pushnumber(L, matrix[y][x]);
                rawseti(L, i + 1);
            }
        }
        return 1;
    }
    /// @brief pushes matrix table to the stack and updates it with glm matrix
    inline int setmat4(lua::State* L, int idx, glm::mat4 matrix) {
        pushvalue(L, idx);
        for (uint y = 0; y < 4; y++) {
            for (uint x = 0; x < 4; x++) {
                uint i = y * 4 + x;
                pushnumber(L, matrix[y][x]);
                rawseti(L, i + 1);
            }
        }
        return 1;
    }
    template <int n>
    inline int setvec(lua::State* L, int idx, glm::vec<n, float> vec) {
        pushvalue(L, idx);
        for (int i = 0; i < n; i++) {
            pushnumber(L, vec[i]);
            rawseti(L, i + 1);
        }
        return 1;
    }
    inline int pushcfunction(lua::State* L, lua_CFunction func) {
        lua_pushcfunction(L, func);
        return 1;
    }
    inline int pushstring(lua::State* L, const std::string& str) {
        lua_pushstring(L, str.c_str());
        return 1;
    }

    template <typename... Args>
    inline int pushfstring(lua_State* L, const char* fmt, Args... args) {
        lua_pushfstring(L, fmt, args...);
        return 1;
    }

    int pushwstring(lua::State* L, const std::wstring& str);

    inline int pushboolean(lua::State* L, bool value) {
        lua_pushboolean(L, value);
        return 1;
    }
    inline int pushglobals(lua::State* L) {
        return pushvalue(L, LUA_GLOBALSINDEX);
    }
    inline bool isnoneornil(lua::State* L, int idx) {
        return lua_isnoneornil(L, idx);
    }
    inline bool isboolean(lua::State* L, int idx) {
        return lua_isboolean(L, idx);
    }
    inline bool isnumber(lua::State* L, int idx) {
        return lua_isnumber(L, idx);
    }
    inline bool isstring(lua::State* L, int idx) {
        return lua_isstring(L, idx);
    }
    inline bool istable(lua::State* L, int idx) {
        return lua_istable(L, idx);
    }
    inline bool isfunction(lua::State* L, int idx) {
        return lua_isfunction(L, idx);
    }
    inline bool isuserdata(lua::State* L, int idx) {
        return lua_isuserdata(L, idx);
    }
    inline void setfield(lua::State* L, const std::string& name, int idx = -2) {
        lua_setfield(L, idx, name.c_str());
    }
    inline bool toboolean(lua::State* L, int idx) {
        return lua_toboolean(L, idx);
    }
    inline lua::Integer tointeger(lua::State* L, int idx) {
        return lua_tointeger(L, idx);
    }
    inline uint64_t touinteger(lua::State* L, int idx) {
        auto val = lua_tointeger(L, idx);
        if (val < 0) {
            throw std::runtime_error("negative value");
        }
        return static_cast<uint64_t>(val);
    }
    inline lua::Number tonumber(lua::State* L, int idx) {
        return lua_tonumber(L, idx);
    }
    inline const char* tostring(lua::State* L, int idx) {
        return lua_tostring(L, idx);
    }
    inline const void* topointer(lua::State* L, int idx) {
        return lua_topointer(L, idx);
    }
    inline void setglobal(lua::State* L, const std::string& name) {
        lua_setglobal(L, name.c_str());
    }
    template <class T>
    inline T* touserdata(lua::State* L, int idx) {
        if (void* rawptr = lua_touserdata(L, idx)) {
            return static_cast<T*>(rawptr);
        }
        return nullptr;
    }
    template <class T, typename... Args>
    inline int newuserdata(lua::State* L, Args&&... args) {
        const auto& found = usertypeNames.find(typeid(T));
        void* ptr = lua_newuserdata(L, sizeof(T));
        new (ptr) T(args...);

        if (found == usertypeNames.end()) {
            log_error(
                "usertype is not registred: " + std::string(typeid(T).name())
            );
        } else if (getglobal(L, found->second)) {
            setmetatable(L);
        }
        return 1;
    }

    template <class T, lua_CFunction func>
    inline void newusertype(lua::State* L, const std::string& name) {
        usertypeNames[typeid(T)] = name;
        func(L);

        pushcfunction(L, userdata_destructor);
        setfield(L, "__gc");

        setglobal(L, name);
    }

    template <int n>
    inline glm::vec<n, float> tovec(lua::State* L, int idx) {
        pushvalue(L, idx);
        if (!istable(L, idx) || objlen(L, idx) < n) {
            throw std::runtime_error(
                "value must be an array of " + std::to_string(n) + " numbers"
            );
        }
        glm::vec<n, float> vec;
        for (int i = 0; i < n; i++) {
            rawgeti(L, i + 1);
            vec[i] = tonumber(L, -1);
            pop(L);
        }
        pop(L);
        return vec;
    }

    inline glm::vec2 tovec2(lua::State* L, int idx) {
        pushvalue(L, idx);
        if (!istable(L, idx) || objlen(L, idx) < 2) {
            throw std::runtime_error("value must be an array of two numbers");
        }
        rawgeti(L, 1);
        auto x = tonumber(L, -1);
        pop(L);
        rawgeti(L, 2);
        auto y = tonumber(L, -1);
        pop(L);
        pop(L);
        return glm::vec2(x, y);
    }
    inline glm::vec3 tovec3(lua::State* L, int idx) {
        pushvalue(L, idx);
        if (!istable(L, idx) || objlen(L, idx) < 3) {
            throw std::runtime_error("value must be an array of three numbers");
        }
        rawgeti(L, 1);
        auto x = tonumber(L, -1);
        pop(L);
        rawgeti(L, 2);
        auto y = tonumber(L, -1);
        pop(L);
        rawgeti(L, 3);
        auto z = tonumber(L, -1);
        pop(L);
        pop(L);
        return glm::vec3(x, y, z);
    }
    inline glm::vec4 tovec4(lua::State* L, int idx) {
        pushvalue(L, idx);
        if (!istable(L, idx) || objlen(L, idx) < 4) {
            throw std::runtime_error("value must be an array of four numbers");
        }
        rawgeti(L, 1);
        auto x = tonumber(L, -1);
        pop(L);
        rawgeti(L, 2);
        auto y = tonumber(L, -1);
        pop(L);
        rawgeti(L, 3);
        auto z = tonumber(L, -1);
        pop(L);
        rawgeti(L, 4);
        auto w = tonumber(L, -1);
        pop(L);
        pop(L);
        return glm::vec4(x, y, z, w);
    }

    inline glm::quat toquat(lua::State* L, int idx) {
        pushvalue(L, idx);
        if (!istable(L, idx) || objlen(L, idx) < 4) {
            throw std::runtime_error("value must be an array of four numbers");
        }
        rawgeti(L, 1);
        auto x = tonumber(L, -1);
        pop(L);
        rawgeti(L, 2);
        auto y = tonumber(L, -1);
        pop(L);
        rawgeti(L, 3);
        auto z = tonumber(L, -1);
        pop(L);
        rawgeti(L, 4);
        auto w = tonumber(L, -1);
        pop(L);
        pop(L);
        return glm::quat(x, y, z, w);
    }

    inline glm::vec3 tovec3_stack(lua::State* L, int idx) {
        return glm::vec3(
            tonumber(L, idx), tonumber(L, idx + 1), tonumber(L, idx + 2)
        );
    }
    inline glm::vec4 tovec4_stack(lua::State* L, int idx) {
        return glm::vec4(
            tonumber(L, idx),
            tonumber(L, idx + 1),
            tonumber(L, idx + 2),
            tonumber(L, idx + 3)
        );
    }
    inline glm::mat4 tomat4(lua::State* L, int idx) {
        pushvalue(L, idx);
        if (!istable(L, idx) || objlen(L, idx) < 16) {
            throw std::runtime_error("value must be an array of 16 numbers");
        }
        glm::mat4 matrix;
        for (uint y = 0; y < 4; y++) {
            for (uint x = 0; x < 4; x++) {
                uint i = y * 4 + x;
                rawgeti(L, i + 1);
                matrix[y][x] = static_cast<float>(tonumber(L, -1));
                pop(L);
            }
        }
        pop(L);
        return matrix;
    }

    inline glm::vec4 tocolor(lua::State* L, int idx) {
        pushvalue(L, idx);
        if (!istable(L, -1) || objlen(L, idx) < 4) {
            throw std::runtime_error("RGBA array required");
        }
        rawgeti(L, 1);
        auto r = tonumber(L, -1);
        pop(L);
        rawgeti(L, 2);
        auto g = tonumber(L, -1);
        pop(L);
        rawgeti(L, 3);
        auto b = tonumber(L, -1);
        pop(L);
        rawgeti(L, 4);
        auto a = tonumber(L, -1);
        pop(L);
        pop(L);
        return glm::vec4(r / 255, g / 255, b / 255, a / 255);
    }

<<<<<<< HEAD
    int pushvalue(lua::State*, const dynamic::Value& value);

    [[nodiscard]]
    dynamic::Value tovalue(lua::State*, int idx);
=======
    int pushvalue(lua::State*, const dv::value& value);
    dv::value tovalue(lua::State*, int idx);
>>>>>>> cf77da3b

    inline bool getfield(lua::State* L, const std::string& name, int idx = -1) {
        lua_getfield(L, idx, name.c_str());
        if (isnil(L, idx)) {
            pop(L);
            return false;
        }
        return true;
    }

    inline int requirefield(lua::State* L, const std::string& name, int idx = -1) {
        if (getfield(L, name, idx)) {
            return 1;
        }
        throw std::runtime_error("object has no member '"+name+"'");
    }

    inline bool hasfield(lua::State* L, const std::string& name, int idx = -1) {
        lua_getfield(L, idx, name.c_str());
        if (isnil(L, -1)) {
            pop(L);
            return false;
        }
        pop(L);
        return true;
    }

    inline const char* require_string(lua::State* L, int idx) {
        if (!isstring(L, idx)) {
            throw luaerror("string expected at " + std::to_string(idx));
        }
        return tostring(L, idx);
    }

    std::wstring require_wstring(lua::State*, int idx);

    inline bool rename(
        lua::State* L, const std::string& from, const std::string& to
    ) {
        getglobal(L, from);
        if (isnil(L, -1)) {
            pop(L, 1);
            return false;
        }
        setglobal(L, to);

        // remove previous
        pushnil(L);
        setglobal(L, from);
        return true;
    }

    inline void remove(lua::State* L, const std::string& name) {
        pushnil(L);
        setglobal(L, name);
    }

    inline int setfenv(lua::State* L, int idx = -2) {
        return lua_setfenv(L, idx);
    }

    inline void loadbuffer(
        lua::State* L, int env, const std::string& src, const std::string& file
    ) {
        if (luaL_loadbuffer(L, src.c_str(), src.length(), file.c_str())) {
            throw luaerror(tostring(L, -1));
        }
        if (env && getglobal(L, env_name(env))) {
            lua_setfenv(L, -2);
        }
    }

    inline void store_in(
        lua::State* L, const std::string& tableName, const std::string& name
    ) {
        if (getglobal(L, tableName)) {
            pushvalue(L, -2);
            setfield(L, name);
            pop(L, 2);
        } else {
            throw std::runtime_error("table " + tableName + " not found");
        }
    }

    inline int get_from(
        lua::State* L,
        const std::string& tableName,
        const std::string& name,
        bool required = false
    ) {
        if (getglobal(L, tableName)) {
            if (getfield(L, name)) {
                return 1;
            } else if (required) {
                throw std::runtime_error(
                    "table " + tableName + " has no member " + name
                );
            }
            return 0;
        } else {
            throw std::runtime_error("table " + tableName + " not found");
        }
    }

    int call(lua::State*, int argc, int nresults = -1);
    int call_nothrow(lua::State*, int argc, int nresults = 1);

    inline int eval(
        lua::State* L,
        int env,
        const std::string& src,
        const std::string& file = "<eval>"
    ) {
        auto srcText = "return " + src;
        loadbuffer(L, env, srcText, file);
        return call(L, 0);
    }

    inline int execute(
        lua::State* L,
        int env,
        const std::string& src,
        const std::string& file = "<eval>"
    ) {
        loadbuffer(L, env, src, file);
        return call_nothrow(L, 0);
    }

    runnable create_runnable(lua::State*);
    scripting::common_func create_lambda(lua::State*);

    inline int pushenv(lua::State* L, int env) {
        if (getglobal(L, env_name(env))) {
            return 1;
        }
        return 0;
    }
    int create_environment(lua::State*, int parent);
    void removeEnvironment(lua::State*, int id);
    void dump_stack(lua::State*);

    inline void addfunc(
        lua::State* L, const std::string& name, lua_CFunction func
    ) {
        pushcfunction(L, func);
        setglobal(L, name);
    }

    inline void openlib(
        lua::State* L, const std::string& name, const luaL_Reg* libfuncs
    ) {
        createtable(L, 0, 0);
        luaL_setfuncs(L, libfuncs, 0);
        setglobal(L, name);
    }

    inline const char* require_string_field(
        lua::State* L, const std::string& name, int idx=-1
    ) {
        requirefield(L, name, idx);
        auto value = require_string(L, -1);
        pop(L);
        return value;
    }

    inline Integer require_integer_field(
        lua::State* L, const std::string& name, int idx=-1
    ) {
        requirefield(L, name, idx);
        auto value = tointeger(L, -1);
        pop(L);
        return value;
    }

    inline Number require_number_field(
        lua::State* L, const std::string& name, int idx=-1
    ) {
        requirefield(L, name, idx);
        auto value = tonumber(L, -1);
        pop(L);
        return value;
    }

    inline bool get_boolean_field(
        lua::State* L, const std::string& name, bool def, int idx=-1
    ) {
        if (getfield(L, name, idx)) {
            bool value = toboolean(L, -1);
            pop(L);
            return value;
        }
        return def;
    }

    inline Integer get_integer_field(
        lua::State* L, const std::string& name, Integer def, int idx=-1
    ) {
        if (getfield(L, name, idx)) {
            auto value = tointeger(L, -1);
            pop(L);
            return value;
        }
        return def;
    }

    inline Number get_number_field(
        lua::State* L, const std::string& name, Number def, int idx=-1
    ) {
        if (getfield(L, name, idx)) {
            auto value = tonumber(L, -1);
            pop(L);
            return value;
        }
        return def;
    }

    inline Integer get_integer_field(
        lua::State* L, const std::string& name, 
        Integer def, Integer min, Integer max, int idx=-1
    ) {
        if (getfield(L, name, idx)) {
            auto value = tointeger(L, -1);
            if (value < min || value > max) {
                throw std::runtime_error(
                    "value is out of range ["
                    +std::to_string(min)+", "+std::to_string(max)+"]");
            }
            pop(L);
            return value;
        }
        return def;
    }
}<|MERGE_RESOLUTION|>--- conflicted
+++ resolved
@@ -402,15 +402,10 @@
         return glm::vec4(r / 255, g / 255, b / 255, a / 255);
     }
 
-<<<<<<< HEAD
-    int pushvalue(lua::State*, const dynamic::Value& value);
+    int pushvalue(lua::State*, const dv::value& value);
 
     [[nodiscard]]
-    dynamic::Value tovalue(lua::State*, int idx);
-=======
-    int pushvalue(lua::State*, const dv::value& value);
     dv::value tovalue(lua::State*, int idx);
->>>>>>> cf77da3b
 
     inline bool getfield(lua::State* L, const std::string& name, int idx = -1) {
         lua_getfield(L, idx, name.c_str());
