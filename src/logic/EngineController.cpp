--- conflicted
+++ resolved
@@ -90,16 +90,9 @@
 static void show_content_missing(
     Engine* engine, const std::shared_ptr<ContentReport>& report
 ) {
-<<<<<<< HEAD
-    using namespace dynamic;
-    auto root = create_map();
-    auto& contentEntries = root->putList("content");
-    for (auto& entry : report->getMissingContent()) {
-=======
     auto root = dv::object();
     auto& contentEntries = root.list("content");
-    for (auto& entry : lut->getMissingContent()) {
->>>>>>> cf77da3b
+    for (auto& entry : report->getMissingContent()) {
         std::string contentName = contenttype_name(entry.type);
         auto& contentEntry = contentEntries.object();
         contentEntry["type"] = contentName;
