#include "EngineController.hpp"

#include <algorithm>
#include <filesystem>
#include <memory>

#include "engine.hpp"
#include "coders/commons.hpp"
#include "debug/Logger.hpp"
#include "content/ContentReport.hpp"
#include "files/WorldConverter.hpp"
#include "files/WorldFiles.hpp"
#include "frontend/locale.hpp"
#include "frontend/menu.hpp"
#include "frontend/screens/LevelScreen.hpp"
#include "frontend/screens/MenuScreen.hpp"
#include "graphics/ui/elements/Menu.hpp"
#include "graphics/ui/gui_util.hpp"
#include "interfaces/Task.hpp"
#include "util/stringutil.hpp"
#include "world/Level.hpp"
#include "world/World.hpp"
#include "LevelController.hpp"

namespace fs = std::filesystem;

static debug::Logger logger("engine-control");

EngineController::EngineController(Engine* engine) : engine(engine) {
}

void EngineController::deleteWorld(const std::string& name) {
    fs::path folder = engine->getPaths()->getWorldFolderByName(name);
    guiutil::confirm(
        engine->getGUI(),
        langs::get(L"delete-confirm", L"world") + L" (" +
            util::str2wstr_utf8(folder.u8string()) + L")",
        [=]() {
            logger.info() << "deleting " << folder.u8string();
            fs::remove_all(folder);
        }
    );
}

std::shared_ptr<Task> create_converter(
    Engine* engine,
    const std::shared_ptr<WorldFiles>& worldFiles,
    const Content* content,
    const std::shared_ptr<ContentReport>& report,
    const runnable& postRunnable
) {
    ConvertMode mode;
    if (report->isUpgradeRequired()) {
        mode = ConvertMode::UPGRADE;
    } else if (report->hasContentReorder()) {
        mode = ConvertMode::REINDEX;
    } else {
        mode = ConvertMode::BLOCK_FIELDS;
    }
    return WorldConverter::startTask(
        worldFiles,
        content,
        report,
        [=]() {
            auto menu = engine->getGUI()->getMenu();
            menu->reset();
            menu->setPage("main", false);
            engine->getGUI()->postRunnable([=]() { postRunnable(); });
        },
        mode,
        true
    );
}

void show_convert_request(
    Engine* engine,
    const Content* content,
    const std::shared_ptr<ContentReport>& report,
    const std::shared_ptr<WorldFiles>& worldFiles,
    const runnable& postRunnable
) {
    auto on_confirm = [=]() {
            auto converter =
                create_converter(engine, worldFiles, content, report, postRunnable);
            menus::show_process_panel(
                engine, converter, L"Converting world..."
            );
        };

    std::wstring message = L"world.convert-block-layouts";
    if (report->hasContentReorder()) {
        message = L"world.convert-request";
    }
    if (report->isUpgradeRequired()) {
        message = L"world.upgrade-request";
    } else if (report->hasDataLoss()) {
        message = L"world.convert-with-loss";
        std::wstring text;
        for (const auto& line : report->getDataLoss()) {
            text += util::str2wstr_utf8(line) + L"\n";
        }
        guiutil::confirmWithMemo(
            engine->getGUI(),
            langs::get(message),
            text,
            on_confirm,
            L"",
            langs::get(L"Cancel")
        );
        return;
    }
    guiutil::confirm(
        engine->getGUI(),
        langs::get(message),
        on_confirm,
        L"",
        langs::get(L"Cancel")
    );
}

static void show_content_missing(
    Engine* engine, const std::shared_ptr<ContentReport>& report
) {
    auto root = dv::object();
    auto& contentEntries = root.list("content");
<<<<<<< HEAD
    for (auto& entry : lut->getMissingContent()) {
        std::string contentName = ContentType_name(entry.type);
=======
    for (auto& entry : report->getMissingContent()) {
        std::string contentName = contenttype_name(entry.type);
>>>>>>> 414f18f7
        auto& contentEntry = contentEntries.object();
        contentEntry["type"] = contentName;
        contentEntry["name"] = entry.name;
    }
    menus::show(engine, "reports/missing_content", {std::move(root)});
}

static bool loadWorldContent(Engine* engine, const fs::path& folder) {
    return menus::call(engine, [engine, folder]() {
        engine->loadWorldContent(folder);
    });
}

static void loadWorld(Engine* engine, const std::shared_ptr<WorldFiles>& worldFiles) {
    try {
        auto content = engine->getContent();
        auto& packs = engine->getContentPacks();
        auto& settings = engine->getSettings();

        auto level = World::load(worldFiles, settings, content, packs);
        engine->setScreen(
            std::make_shared<LevelScreen>(engine, std::move(level))
        );
    } catch (const world_load_error& error) {
        guiutil::alert(
            engine->getGUI(),
            langs::get(L"Error") + L": " + util::str2wstr_utf8(error.what())
        );
        return;
    }
}

void EngineController::openWorld(const std::string& name, bool confirmConvert) {
    auto paths = engine->getPaths();
    auto folder = paths->getWorldsFolder() / fs::u8path(name);
    if (!loadWorldContent(engine, folder)) {
        return;
    }

    auto* content = engine->getContent();
    auto worldFiles = std::make_shared<WorldFiles>(
        folder, engine->getSettings().debug);
    if (auto report = World::checkIndices(worldFiles, content)) {
        if (report->hasMissingContent()) {
            engine->setScreen(std::make_shared<MenuScreen>(engine));
            show_content_missing(engine, report);
        } else {
            if (confirmConvert) {
                menus::show_process_panel(
                    engine,
                    create_converter(
                        engine,
                        worldFiles,
                        content,
                        report,
                        [=]() { openWorld(name, false); }
                    ),
                    L"Converting world..."
                );
            } else {
                show_convert_request(engine, content, report, std::move(worldFiles), [=]() {
                    openWorld(name, false);
                });
            }
        }
        return;
    }
    loadWorld(engine, std::move(worldFiles));
}

inline uint64_t str2seed(const std::string& seedstr) {
    if (util::is_integer(seedstr)) {
        try {
            return std::stoull(seedstr);
        } catch (const std::out_of_range& err) {
            std::hash<std::string> hash;
            return hash(seedstr);
        }
    } else {
        std::hash<std::string> hash;
        return hash(seedstr);
    }
}

void EngineController::createWorld(
    const std::string& name,
    const std::string& seedstr,
    const std::string& generatorID
) {
    uint64_t seed = str2seed(seedstr);

    EnginePaths* paths = engine->getPaths();
    auto folder = paths->getWorldsFolder() / fs::u8path(name);

    if (!menus::call(engine, [this, paths, folder]() {
            engine->loadContent();
            paths->setCurrentWorldFolder(folder);
        })) {
        return;
    }
    auto level = World::create(
        name,
        generatorID,
        folder,
        seed,
        engine->getSettings(),
        engine->getContent(),
        engine->getContentPacks()
    );
    engine->setScreen(std::make_shared<LevelScreen>(engine, std::move(level)));
}

void EngineController::reopenWorld(World* world) {
    std::string wname = world->wfile->getFolder().filename().u8string();
    engine->setScreen(nullptr);
    engine->setScreen(std::make_shared<MenuScreen>(engine));
    openWorld(wname, true);
}

void EngineController::reconfigPacks(
    LevelController* controller,
    const std::vector<std::string>& packsToAdd,
    const std::vector<std::string>& packsToRemove
) {
    auto content = engine->getContent();
    bool hasIndices = false;

    std::stringstream ss;
    for (const auto& id : packsToRemove) {
        auto runtime = content->getPackRuntime(id);
        if (runtime && runtime->getStats().hasSavingContent()) {
            if (hasIndices) {
                ss << ", ";
            }
            hasIndices = true;
            ss << id;
        }
    }

    runnable removeFunc = [=]() {
        if (controller == nullptr) {
            try {
                auto manager = engine->createPacksManager(fs::path(""));
                manager.scan();
                std::vector<std::string> names =
                    PacksManager::getNames(engine->getContentPacks());
                for (const auto& id : packsToAdd) {
                    names.push_back(id);
                }
                for (const auto& id : packsToRemove) {
                    manager.exclude(id);
                    names.erase(std::find(names.begin(), names.end(), id));
                }
                names = manager.assembly(names);
                engine->getContentPacks() = manager.getAll(names);
            } catch (const contentpack_error& err) {
                throw std::runtime_error(
                    std::string(err.what()) + " [" + err.getPackId() + "]"
                );
            }
        } else {
            auto world = controller->getLevel()->getWorld();
            auto wfile = world->wfile.get();
            controller->saveWorld();
            auto manager = engine->createPacksManager(wfile->getFolder());
            manager.scan();

            auto names = PacksManager::getNames(world->getPacks());
            for (const auto& id : packsToAdd) {
                names.push_back(id);
            }
            for (const auto& id : packsToRemove) {
                manager.exclude(id);
                names.erase(std::find(names.begin(), names.end(), id));
            }
            wfile->removeIndices(packsToRemove);
            wfile->writePacks(manager.getAll(names));
            reopenWorld(world);
        }
    };

    if (hasIndices) {
        guiutil::confirm(
            engine->getGUI(),
            langs::get(L"remove-confirm", L"pack") + L" (" +
                util::str2wstr_utf8(ss.str()) + L")",
            [=]() { removeFunc(); }
        );
    } else {
        removeFunc();
    }
}<|MERGE_RESOLUTION|>--- conflicted
+++ resolved
@@ -123,13 +123,8 @@
 ) {
     auto root = dv::object();
     auto& contentEntries = root.list("content");
-<<<<<<< HEAD
-    for (auto& entry : lut->getMissingContent()) {
+    for (auto& entry : report->getMissingContent()) {
         std::string contentName = ContentType_name(entry.type);
-=======
-    for (auto& entry : report->getMissingContent()) {
-        std::string contentName = contenttype_name(entry.type);
->>>>>>> 414f18f7
         auto& contentEntry = contentEntries.object();
         contentEntry["type"] = contentName;
         contentEntry["name"] = entry.name;
