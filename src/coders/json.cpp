#include "json.hpp"

#include <math.h>

#include <iomanip>
#include <memory>
#include <sstream>

#include "data/dynamic.hpp"
#include "util/stringutil.hpp"
#include "commons.hpp"

using namespace json;
using namespace dynamic;

class Parser : BasicParser {
    std::unique_ptr<dynamic::List> parseList();
    std::unique_ptr<dynamic::Map> parseObject();
    dynamic::Value parseValue();
public:
    Parser(std::string_view filename, std::string_view source);

    std::unique_ptr<dynamic::Map> parse();
};

inline void newline(
    std::stringstream& ss, bool nice, uint indent, const std::string& indentstr
) {
    if (nice) {
        ss << "\n";
        for (uint i = 0; i < indent; i++) {
            ss << indentstr;
        }
    } else {
        ss << ' ';
    }
}

void stringifyObj(
    const Map* obj,
    std::stringstream& ss,
    int indent,
    const std::string& indentstr,
    bool nice
);

void stringifyArr(
    const List* list,
    std::stringstream& ss,
    int indent,
    const std::string& indentstr,
    bool nice
);

void stringifyValue(
    const Value& value,
    std::stringstream& ss,
    int indent,
    const std::string& indentstr,
    bool nice
) {
    if (auto map = std::get_if<Map_sptr>(&value)) {
        stringifyObj(map->get(), ss, indent, indentstr, nice);
    } else if (auto listptr = std::get_if<List_sptr>(&value)) {
        stringifyArr(listptr->get(), ss, indent, indentstr, nice);
<<<<<<< HEAD
=======
    } else if (auto bytesptr = std::get_if<ByteBuffer_sptr>(&value)) {
        auto bytes = bytesptr->get();
        ss << "\"" << util::base64_encode(bytes->data(), bytes->size());
        ss << "\"";
>>>>>>> f341e22e
    } else if (auto flag = std::get_if<bool>(&value)) {
        ss << (*flag ? "true" : "false");
    } else if (auto num = std::get_if<number_t>(&value)) {
        ss << std::setprecision(15) << *num;
    } else if (auto num = std::get_if<integer_t>(&value)) {
        ss << *num;
    } else if (auto str = std::get_if<std::string>(&value)) {
        ss << util::escape(*str);
    } else {
        ss << "null";
    }
}

void stringifyArr(
    const List* list,
    std::stringstream& ss,
    int indent,
    const std::string& indentstr,
    bool nice
) {
    if (list == nullptr) {
        ss << "nullptr";
        return;
    }
    if (list->values.empty()) {
        ss << "[]";
        return;
    }
    ss << "[";
    for (size_t i = 0; i < list->size(); i++) {
        if (i > 0 || nice) {
            newline(ss, nice, indent, indentstr);
        }
        const Value& value = list->values[i];
        stringifyValue(value, ss, indent + 1, indentstr, nice);
        if (i + 1 < list->size()) {
            ss << ',';
        }
    }
    if (nice) {
        newline(ss, true, indent - 1, indentstr);
    }
    ss << ']';
}

void stringifyObj(
    const Map* obj,
    std::stringstream& ss,
    int indent,
    const std::string& indentstr,
    bool nice
) {
    if (obj == nullptr) {
        ss << "nullptr";
        return;
    }
    if (obj->values.empty()) {
        ss << "{}";
        return;
    }
    ss << "{";
    size_t index = 0;
    for (auto& entry : obj->values) {
        const std::string& key = entry.first;
        if (index > 0 || nice) {
            newline(ss, nice, indent, indentstr);
        }
        const Value& value = entry.second;
        ss << util::escape(key) << ": ";
        stringifyValue(value, ss, indent + 1, indentstr, nice);
        index++;
        if (index < obj->values.size()) {
            ss << ',';
        }
    }
    if (nice) {
        newline(ss, true, indent - 1, indentstr);
    }
    ss << '}';
}

std::string json::stringify(
    const Map* obj, bool nice, const std::string& indent
) {
    std::stringstream ss;
    stringifyObj(obj, ss, 1, indent, nice);
    return ss.str();
}

std::string json::stringify(
    const dynamic::List* arr, bool nice, const std::string& indent
) {
    std::stringstream ss;
    stringifyArr(arr, ss, 1, indent, nice);
    return ss.str();
}

std::string json::stringify(
    const dynamic::Value& value, bool nice, const std::string& indent
) {
    std::stringstream ss;
    stringifyValue(value, ss, 1, indent, nice);
    return ss.str();
}

Parser::Parser(std::string_view filename, std::string_view source)
    : BasicParser(filename, source) {
}

std::unique_ptr<Map> Parser::parse() {
    char next = peek();
    if (next != '{') {
        throw error("'{' expected");
    }
    return parseObject();
}

std::unique_ptr<Map> Parser::parseObject() {
    expect('{');
    auto obj = std::make_unique<Map>();
    auto& map = obj->values;
    while (peek() != '}') {
        if (peek() == '#') {
            skipLine();
            continue;
        }
        std::string key = parseName();
        char next = peek();
        if (next != ':') {
            throw error("':' expected");
        }
        pos++;
        map.insert(std::make_pair(key, parseValue()));
        next = peek();
        if (next == ',') {
            pos++;
        } else if (next == '}') {
            break;
        } else {
            throw error("',' expected");
        }
    }
    pos++;
    return obj;
}

std::unique_ptr<List> Parser::parseList() {
    expect('[');
    auto arr = std::make_unique<List>();
    auto& values = arr->values;
    while (peek() != ']') {
        if (peek() == '#') {
            skipLine();
            continue;
        }
        values.push_back(parseValue());

        char next = peek();
        if (next == ',') {
            pos++;
        } else if (next == ']') {
            break;
        } else {
            throw error("',' expected");
        }
    }
    pos++;
    return arr;
}

Value Parser::parseValue() {
    char next = peek();
    if (next == '-' || next == '+' || is_digit(next)) {
        return parseNumber();
    }
    if (is_identifier_start(next)) {
        std::string literal = parseName();
        if (literal == "true") {
            return true;
        } else if (literal == "false") {
            return false;
        } else if (literal == "inf") {
            return INFINITY;
        } else if (literal == "nan") {
            return NAN;
        }
        throw error("invalid literal ");
    }
    if (next == '{') {
        return Map_sptr(parseObject().release());
    }
    if (next == '[') {
        return List_sptr(parseList().release());
    }
    if (next == '"' || next == '\'') {
        pos++;
        return parseString(next);
    }
    throw error("unexpected character '" + std::string({next}) + "'");
}

dynamic::Map_sptr json::parse(
    std::string_view filename, std::string_view source
) {
    Parser parser(filename, source);
    return parser.parse();
}

dynamic::Map_sptr json::parse(std::string_view source) {
    return parse("<string>", source);
}
<|MERGE_RESOLUTION|>--- conflicted
+++ resolved
@@ -1,283 +1,280 @@
-#include "json.hpp"
-
-#include <math.h>
-
-#include <iomanip>
-#include <memory>
-#include <sstream>
-
-#include "data/dynamic.hpp"
-#include "util/stringutil.hpp"
-#include "commons.hpp"
-
-using namespace json;
-using namespace dynamic;
-
-class Parser : BasicParser {
-    std::unique_ptr<dynamic::List> parseList();
-    std::unique_ptr<dynamic::Map> parseObject();
-    dynamic::Value parseValue();
-public:
-    Parser(std::string_view filename, std::string_view source);
-
-    std::unique_ptr<dynamic::Map> parse();
-};
-
-inline void newline(
-    std::stringstream& ss, bool nice, uint indent, const std::string& indentstr
-) {
-    if (nice) {
-        ss << "\n";
-        for (uint i = 0; i < indent; i++) {
-            ss << indentstr;
-        }
-    } else {
-        ss << ' ';
-    }
-}
-
-void stringifyObj(
-    const Map* obj,
-    std::stringstream& ss,
-    int indent,
-    const std::string& indentstr,
-    bool nice
-);
-
-void stringifyArr(
-    const List* list,
-    std::stringstream& ss,
-    int indent,
-    const std::string& indentstr,
-    bool nice
-);
-
-void stringifyValue(
-    const Value& value,
-    std::stringstream& ss,
-    int indent,
-    const std::string& indentstr,
-    bool nice
-) {
-    if (auto map = std::get_if<Map_sptr>(&value)) {
-        stringifyObj(map->get(), ss, indent, indentstr, nice);
-    } else if (auto listptr = std::get_if<List_sptr>(&value)) {
-        stringifyArr(listptr->get(), ss, indent, indentstr, nice);
-<<<<<<< HEAD
-=======
-    } else if (auto bytesptr = std::get_if<ByteBuffer_sptr>(&value)) {
-        auto bytes = bytesptr->get();
-        ss << "\"" << util::base64_encode(bytes->data(), bytes->size());
-        ss << "\"";
->>>>>>> f341e22e
-    } else if (auto flag = std::get_if<bool>(&value)) {
-        ss << (*flag ? "true" : "false");
-    } else if (auto num = std::get_if<number_t>(&value)) {
-        ss << std::setprecision(15) << *num;
-    } else if (auto num = std::get_if<integer_t>(&value)) {
-        ss << *num;
-    } else if (auto str = std::get_if<std::string>(&value)) {
-        ss << util::escape(*str);
-    } else {
-        ss << "null";
-    }
-}
-
-void stringifyArr(
-    const List* list,
-    std::stringstream& ss,
-    int indent,
-    const std::string& indentstr,
-    bool nice
-) {
-    if (list == nullptr) {
-        ss << "nullptr";
-        return;
-    }
-    if (list->values.empty()) {
-        ss << "[]";
-        return;
-    }
-    ss << "[";
-    for (size_t i = 0; i < list->size(); i++) {
-        if (i > 0 || nice) {
-            newline(ss, nice, indent, indentstr);
-        }
-        const Value& value = list->values[i];
-        stringifyValue(value, ss, indent + 1, indentstr, nice);
-        if (i + 1 < list->size()) {
-            ss << ',';
-        }
-    }
-    if (nice) {
-        newline(ss, true, indent - 1, indentstr);
-    }
-    ss << ']';
-}
-
-void stringifyObj(
-    const Map* obj,
-    std::stringstream& ss,
-    int indent,
-    const std::string& indentstr,
-    bool nice
-) {
-    if (obj == nullptr) {
-        ss << "nullptr";
-        return;
-    }
-    if (obj->values.empty()) {
-        ss << "{}";
-        return;
-    }
-    ss << "{";
-    size_t index = 0;
-    for (auto& entry : obj->values) {
-        const std::string& key = entry.first;
-        if (index > 0 || nice) {
-            newline(ss, nice, indent, indentstr);
-        }
-        const Value& value = entry.second;
-        ss << util::escape(key) << ": ";
-        stringifyValue(value, ss, indent + 1, indentstr, nice);
-        index++;
-        if (index < obj->values.size()) {
-            ss << ',';
-        }
-    }
-    if (nice) {
-        newline(ss, true, indent - 1, indentstr);
-    }
-    ss << '}';
-}
-
-std::string json::stringify(
-    const Map* obj, bool nice, const std::string& indent
-) {
-    std::stringstream ss;
-    stringifyObj(obj, ss, 1, indent, nice);
-    return ss.str();
-}
-
-std::string json::stringify(
-    const dynamic::List* arr, bool nice, const std::string& indent
-) {
-    std::stringstream ss;
-    stringifyArr(arr, ss, 1, indent, nice);
-    return ss.str();
-}
-
-std::string json::stringify(
-    const dynamic::Value& value, bool nice, const std::string& indent
-) {
-    std::stringstream ss;
-    stringifyValue(value, ss, 1, indent, nice);
-    return ss.str();
-}
-
-Parser::Parser(std::string_view filename, std::string_view source)
-    : BasicParser(filename, source) {
-}
-
-std::unique_ptr<Map> Parser::parse() {
-    char next = peek();
-    if (next != '{') {
-        throw error("'{' expected");
-    }
-    return parseObject();
-}
-
-std::unique_ptr<Map> Parser::parseObject() {
-    expect('{');
-    auto obj = std::make_unique<Map>();
-    auto& map = obj->values;
-    while (peek() != '}') {
-        if (peek() == '#') {
-            skipLine();
-            continue;
-        }
-        std::string key = parseName();
-        char next = peek();
-        if (next != ':') {
-            throw error("':' expected");
-        }
-        pos++;
-        map.insert(std::make_pair(key, parseValue()));
-        next = peek();
-        if (next == ',') {
-            pos++;
-        } else if (next == '}') {
-            break;
-        } else {
-            throw error("',' expected");
-        }
-    }
-    pos++;
-    return obj;
-}
-
-std::unique_ptr<List> Parser::parseList() {
-    expect('[');
-    auto arr = std::make_unique<List>();
-    auto& values = arr->values;
-    while (peek() != ']') {
-        if (peek() == '#') {
-            skipLine();
-            continue;
-        }
-        values.push_back(parseValue());
-
-        char next = peek();
-        if (next == ',') {
-            pos++;
-        } else if (next == ']') {
-            break;
-        } else {
-            throw error("',' expected");
-        }
-    }
-    pos++;
-    return arr;
-}
-
-Value Parser::parseValue() {
-    char next = peek();
-    if (next == '-' || next == '+' || is_digit(next)) {
-        return parseNumber();
-    }
-    if (is_identifier_start(next)) {
-        std::string literal = parseName();
-        if (literal == "true") {
-            return true;
-        } else if (literal == "false") {
-            return false;
-        } else if (literal == "inf") {
-            return INFINITY;
-        } else if (literal == "nan") {
-            return NAN;
-        }
-        throw error("invalid literal ");
-    }
-    if (next == '{') {
-        return Map_sptr(parseObject().release());
-    }
-    if (next == '[') {
-        return List_sptr(parseList().release());
-    }
-    if (next == '"' || next == '\'') {
-        pos++;
-        return parseString(next);
-    }
-    throw error("unexpected character '" + std::string({next}) + "'");
-}
-
-dynamic::Map_sptr json::parse(
-    std::string_view filename, std::string_view source
-) {
-    Parser parser(filename, source);
-    return parser.parse();
-}
-
-dynamic::Map_sptr json::parse(std::string_view source) {
-    return parse("<string>", source);
-}
+#include "json.hpp"
+
+#include <math.h>
+
+#include <iomanip>
+#include <memory>
+#include <sstream>
+
+#include "data/dynamic.hpp"
+#include "util/stringutil.hpp"
+#include "commons.hpp"
+
+using namespace json;
+using namespace dynamic;
+
+class Parser : BasicParser {
+    std::unique_ptr<dynamic::List> parseList();
+    std::unique_ptr<dynamic::Map> parseObject();
+    dynamic::Value parseValue();
+public:
+    Parser(std::string_view filename, std::string_view source);
+
+    std::unique_ptr<dynamic::Map> parse();
+};
+
+inline void newline(
+    std::stringstream& ss, bool nice, uint indent, const std::string& indentstr
+) {
+    if (nice) {
+        ss << "\n";
+        for (uint i = 0; i < indent; i++) {
+            ss << indentstr;
+        }
+    } else {
+        ss << ' ';
+    }
+}
+
+void stringifyObj(
+    const Map* obj,
+    std::stringstream& ss,
+    int indent,
+    const std::string& indentstr,
+    bool nice
+);
+
+void stringifyArr(
+    const List* list,
+    std::stringstream& ss,
+    int indent,
+    const std::string& indentstr,
+    bool nice
+);
+
+void stringifyValue(
+    const Value& value,
+    std::stringstream& ss,
+    int indent,
+    const std::string& indentstr,
+    bool nice
+) {
+    if (auto map = std::get_if<Map_sptr>(&value)) {
+        stringifyObj(map->get(), ss, indent, indentstr, nice);
+    } else if (auto listptr = std::get_if<List_sptr>(&value)) {
+        stringifyArr(listptr->get(), ss, indent, indentstr, nice);
+    } else if (auto bytesptr = std::get_if<ByteBuffer_sptr>(&value)) {
+        auto bytes = bytesptr->get();
+        ss << "\"" << util::base64_encode(bytes->data(), bytes->size());
+        ss << "\"";
+    } else if (auto flag = std::get_if<bool>(&value)) {
+        ss << (*flag ? "true" : "false");
+    } else if (auto num = std::get_if<number_t>(&value)) {
+        ss << std::setprecision(15) << *num;
+    } else if (auto num = std::get_if<integer_t>(&value)) {
+        ss << *num;
+    } else if (auto str = std::get_if<std::string>(&value)) {
+        ss << util::escape(*str);
+    } else {
+        ss << "null";
+    }
+}
+
+void stringifyArr(
+    const List* list,
+    std::stringstream& ss,
+    int indent,
+    const std::string& indentstr,
+    bool nice
+) {
+    if (list == nullptr) {
+        ss << "nullptr";
+        return;
+    }
+    if (list->values.empty()) {
+        ss << "[]";
+        return;
+    }
+    ss << "[";
+    for (size_t i = 0; i < list->size(); i++) {
+        if (i > 0 || nice) {
+            newline(ss, nice, indent, indentstr);
+        }
+        const Value& value = list->values[i];
+        stringifyValue(value, ss, indent + 1, indentstr, nice);
+        if (i + 1 < list->size()) {
+            ss << ',';
+        }
+    }
+    if (nice) {
+        newline(ss, true, indent - 1, indentstr);
+    }
+    ss << ']';
+}
+
+void stringifyObj(
+    const Map* obj,
+    std::stringstream& ss,
+    int indent,
+    const std::string& indentstr,
+    bool nice
+) {
+    if (obj == nullptr) {
+        ss << "nullptr";
+        return;
+    }
+    if (obj->values.empty()) {
+        ss << "{}";
+        return;
+    }
+    ss << "{";
+    size_t index = 0;
+    for (auto& entry : obj->values) {
+        const std::string& key = entry.first;
+        if (index > 0 || nice) {
+            newline(ss, nice, indent, indentstr);
+        }
+        const Value& value = entry.second;
+        ss << util::escape(key) << ": ";
+        stringifyValue(value, ss, indent + 1, indentstr, nice);
+        index++;
+        if (index < obj->values.size()) {
+            ss << ',';
+        }
+    }
+    if (nice) {
+        newline(ss, true, indent - 1, indentstr);
+    }
+    ss << '}';
+}
+
+std::string json::stringify(
+    const Map* obj, bool nice, const std::string& indent
+) {
+    std::stringstream ss;
+    stringifyObj(obj, ss, 1, indent, nice);
+    return ss.str();
+}
+
+std::string json::stringify(
+    const dynamic::List* arr, bool nice, const std::string& indent
+) {
+    std::stringstream ss;
+    stringifyArr(arr, ss, 1, indent, nice);
+    return ss.str();
+}
+
+std::string json::stringify(
+    const dynamic::Value& value, bool nice, const std::string& indent
+) {
+    std::stringstream ss;
+    stringifyValue(value, ss, 1, indent, nice);
+    return ss.str();
+}
+
+Parser::Parser(std::string_view filename, std::string_view source)
+    : BasicParser(filename, source) {
+}
+
+std::unique_ptr<Map> Parser::parse() {
+    char next = peek();
+    if (next != '{') {
+        throw error("'{' expected");
+    }
+    return parseObject();
+}
+
+std::unique_ptr<Map> Parser::parseObject() {
+    expect('{');
+    auto obj = std::make_unique<Map>();
+    auto& map = obj->values;
+    while (peek() != '}') {
+        if (peek() == '#') {
+            skipLine();
+            continue;
+        }
+        std::string key = parseName();
+        char next = peek();
+        if (next != ':') {
+            throw error("':' expected");
+        }
+        pos++;
+        map.insert(std::make_pair(key, parseValue()));
+        next = peek();
+        if (next == ',') {
+            pos++;
+        } else if (next == '}') {
+            break;
+        } else {
+            throw error("',' expected");
+        }
+    }
+    pos++;
+    return obj;
+}
+
+std::unique_ptr<List> Parser::parseList() {
+    expect('[');
+    auto arr = std::make_unique<List>();
+    auto& values = arr->values;
+    while (peek() != ']') {
+        if (peek() == '#') {
+            skipLine();
+            continue;
+        }
+        values.push_back(parseValue());
+
+        char next = peek();
+        if (next == ',') {
+            pos++;
+        } else if (next == ']') {
+            break;
+        } else {
+            throw error("',' expected");
+        }
+    }
+    pos++;
+    return arr;
+}
+
+Value Parser::parseValue() {
+    char next = peek();
+    if (next == '-' || next == '+' || is_digit(next)) {
+        return parseNumber();
+    }
+    if (is_identifier_start(next)) {
+        std::string literal = parseName();
+        if (literal == "true") {
+            return true;
+        } else if (literal == "false") {
+            return false;
+        } else if (literal == "inf") {
+            return INFINITY;
+        } else if (literal == "nan") {
+            return NAN;
+        }
+        throw error("invalid literal ");
+    }
+    if (next == '{') {
+        return Map_sptr(parseObject().release());
+    }
+    if (next == '[') {
+        return List_sptr(parseList().release());
+    }
+    if (next == '"' || next == '\'') {
+        pos++;
+        return parseString(next);
+    }
+    throw error("unexpected character '" + std::string({next}) + "'");
+}
+
+dynamic::Map_sptr json::parse(
+    std::string_view filename, std::string_view source
+) {
+    Parser parser(filename, source);
+    return parser.parse();
+}
+
+dynamic::Map_sptr json::parse(std::string_view source) {
+    return parse("<string>", source);
+}