--- conflicted
+++ resolved
@@ -308,34 +308,17 @@
     }
 }
 
-<<<<<<< HEAD
-void Player::convert(dynamic::Map* data, const ContentReport* report) {
-    auto players = data->list("players");
-    if (players) {
-        for (uint i = 0; i < players->size(); i++) {
-            auto playerData = players->map(i);
-            if (auto inventory = playerData->map("inventory")) {
-                Inventory::convert(inventory.get(), report);
-            }
-        }
-
-    } else {
-        if (auto inventory = data->map("inventory")) {
-            Inventory::convert(inventory.get(), report);
-        }
-=======
-void Player::convert(dv::value& data, const ContentLUT* lut) {
+void Player::convert(dv::value& data, const ContentReport* report) {
     if (data.has("players")) {
         auto& players = data["players"];
         for (uint i = 0; i < players.size(); i++) {
             auto& playerData = players[i];
             if (playerData.has("inventory")) {
-                Inventory::convert(playerData["inventory"], lut);
+                Inventory::convert(playerData["inventory"], report);
             }
         }
 
     } else if (data.has("inventory")){
-        Inventory::convert(data["inventory"], lut);
->>>>>>> cf77da3b
+        Inventory::convert(data["inventory"], report);
     }
 }