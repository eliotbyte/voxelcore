#include "World.h"

#include <memory>
#include <iostream>
#include <glm/glm.hpp>

#include "Level.h"
#include "../files/WorldFiles.h"
#include "../world/WorldTypes.h"
#include "../content/Content.h"
#include "../content/ContentLUT.h"
#include "../voxels/Chunk.h"
#include "../voxels/Chunks.h"
#include "../voxels/ChunksStorage.h"
#include "../objects/Player.h"
#include "../window/Camera.h"
#include "../items/Inventories.h"

world_load_error::world_load_error(std::string message) 
    : std::runtime_error(message) {
}

World::World(
    std::string name, 
    fs::path directory, 
    uint64_t seed, 
    EngineSettings& settings,
    const Content* content,
    const std::vector<ContentPack> packs) 
    : name(name),
      seed(seed),
      settings(settings), 
      content(content),
      packs(packs) {
    wfile = new WorldFiles(directory, settings.debug);
}

World::World(
    std::string name, 
    std::string type,
    fs::path directory, 
    uint64_t seed, 
    EngineSettings& settings,
    const Content* content,
    const std::vector<ContentPack> packs) 
    : name(name),
      type(type),
      seed(seed),
      settings(settings), 
      content(content),
      packs(packs) {
    wfile = new WorldFiles(directory, settings.debug);
}

World::~World(){
    delete wfile;
}

void World::updateTimers(float delta) {
    daytime += delta * daytimeSpeed;
    daytime = fmod(daytime, 1.0f);
    totalTime += delta;
}

void World::write(Level* level) {
    const Content* content = level->content;

    Chunks* chunks = level->chunks;

    for (size_t i = 0; i < chunks->volume; i++) {
        auto chunk = chunks->chunks[i];
        if (chunk == nullptr || !chunk->isLighted())
            continue;
        bool lightsUnsaved = !chunk->isLoadedLights() && 
                              settings.debug.doWriteLights;
        if (!chunk->isUnsaved() && !lightsUnsaved)
            continue;
        wfile->put(chunk.get());
    }

    wfile->write(this, content);
    wfile->writePlayer(level->player);
}

Level* World::create(std::string name, 
                     std::string type,
                     fs::path directory, 
                     uint64_t seed,
                     EngineSettings& settings, 
                     const Content* content,
                     const std::vector<ContentPack>& packs) {
    auto world = new World(name, type, directory, seed, settings, content, packs);
    auto level = new Level(world, content, settings);
<<<<<<< HEAD

=======
    auto inventory = level->player->getInventory();
    inventory->setId(world->getNextInventoryId());
    level->inventories->store(inventory);
>>>>>>> 90057e1f
    return level;
}

Level* World::load(fs::path directory,
                   EngineSettings& settings,
                   const Content* content,
                   const std::vector<ContentPack>& packs) {
    auto world = std::make_unique<World>(
        ".", directory, 0, settings, content, packs
    );
    auto& wfile = world->wfile;

    if (!wfile->readWorldInfo(world.get())) {
        throw world_load_error("could not to find world.json");
    }

    auto level = new Level(world.get(), content, settings);
    wfile->readPlayer(level->player);
    level->inventories->store(level->player->getInventory());
    world.release();
    return level;
}

ContentLUT* World::checkIndices(const fs::path& directory, 
                                const Content* content) {
    fs::path indicesFile = directory/fs::path("indices.json");
    if (fs::is_regular_file(indicesFile)) {
        return ContentLUT::create(indicesFile, content);
    }
    return nullptr;
}

void World::setName(const std::string& name) {
    this->name = name;
}

bool World::hasPack(const std::string& id) const {
    for (auto& pack : packs) {
        if (pack.id == id)
            return true;
    }
    return false;
}

void World::setSeed(uint64_t seed) {
    this->seed = seed;
}

std::string World::getName() const {
    return name;
}

uint64_t World::getSeed() const {
    return seed;
}

std::string World::getType() const {
    return type;
}

const std::vector<ContentPack>& World::getPacks() const {
    return packs;
}

void World::deserialize(dynamic::Map* root) {
    name = root->getStr("name", name);
    type = root->getStr("type", type);
    seed = root->getInt("seed", seed);

    if(type == "") {
        type = WorldTypes::getDefaultWorldType();
    }

    auto verobj = root->map("version");
    if (verobj) {
        int major=0, minor=-1;
        verobj->num("major", major);
        verobj->num("minor", minor);
        std::cout << "world version: " << major << "." << minor << std::endl;
    }

    auto timeobj = root->map("time");
    if (timeobj) {
        timeobj->num("day-time", daytime);
        timeobj->num("day-time-speed", daytimeSpeed);
        timeobj->num("total-time", totalTime);
    }
    
    nextInventoryId = root->getNum("next-inventory-id", 2);
}

std::unique_ptr<dynamic::Map> World::serialize() const {
    auto root = std::make_unique<dynamic::Map>();

    auto& versionobj = root->putMap("version");
    versionobj.put("major", ENGINE_VERSION_MAJOR);
    versionobj.put("minor", ENGINE_VERSION_MINOR);

    root->put("name", name);
    root->put("type", type);
    root->put("seed", seed);
    
    auto& timeobj = root->putMap("time");
    timeobj.put("day-time", daytime);
    timeobj.put("day-time-speed", daytimeSpeed);
    timeobj.put("total-time", totalTime);

    root->put("next-inventory-id", nextInventoryId);
    return root;
}<|MERGE_RESOLUTION|>--- conflicted
+++ resolved
@@ -91,13 +91,9 @@
                      const std::vector<ContentPack>& packs) {
     auto world = new World(name, type, directory, seed, settings, content, packs);
     auto level = new Level(world, content, settings);
-<<<<<<< HEAD
-
-=======
     auto inventory = level->player->getInventory();
     inventory->setId(world->getNextInventoryId());
     level->inventories->store(inventory);
->>>>>>> 90057e1f
     return level;
 }
 
